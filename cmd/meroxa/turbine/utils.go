package turbine

import (
	"archive/tar"
	"bytes"
	"compress/gzip"
	"context"
	"encoding/json"
	"errors"
	"fmt"
	"io"
	"net/http"
	"os"
	"os/exec"
	"path"
	"path/filepath"
	"regexp"
	"strings"

	"github.com/meroxa/cli/cmd/meroxa/global"
	"github.com/meroxa/cli/log"
	turbineGo "github.com/meroxa/turbine-go/deploy"
)

const (
	GoLang     = "golang"
	JavaScript = "javascript"
	NodeJs     = "nodejs"
	Python     = "python"
	Python3    = "python3"

<<<<<<< HEAD
	turbineJSVersion  = "1.2.1"
=======
	turbineJSVersion  = "1.3.0"
>>>>>>> 25bd2c28
	isTrue            = "true"
	AccountUUIDEnvVar = "MEROXA_ACCOUNT_UUID"
)

type AppConfig struct {
	Name        string            `json:"name"`
	Environment string            `json:"environment"`
	Language    string            `json:"language"`
	Resources   map[string]string `json:"resources"`
	Vendor      string            `json:"vendor"`
	ModuleInit  string            `json:"module_init"`
}

var prefetched *AppConfig

type ApplicationResource struct {
	Name        string `json:"name"`
	Source      bool   `json:"source"`
	Destination bool   `json:"destination"`
	Collection  string `json:"collection"`
}

// GetResourceNamesFromString provides backward compatibility with turbine-go
// legacy resource listing format.
func GetResourceNamesFromString(s string) []ApplicationResource {
	resources := make([]ApplicationResource, 0)

	r := regexp.MustCompile(`\[(.+?)\]`)
	sliceString := r.FindStringSubmatch(s)
	if len(sliceString) == 0 {
		return resources
	}

	for _, n := range strings.Fields(sliceString[1]) {
		resources = append(resources, ApplicationResource{
			Name: n,
		})
	}

	return resources
}

func GetPath(flag string) (string, error) {
	if flag == "" {
		flag = "."
	}
	var err error
	flag, err = filepath.Abs(flag)
	if err != nil {
		return "", err
	}
	return flag, nil
}

// GetLangFromAppJSON returns specified language in users' app.json.
func GetLangFromAppJSON(ctx context.Context, l log.Logger, pwd string) (string, error) {
	l.StartSpinner("\t", " Determining application language from app.json...")
	appConfig, err := ReadConfigFile(pwd)
	if err != nil {
		l.StopSpinnerWithStatus("Something went wrong reading your app.json", log.Failed)
		return "", err
	}

	if appConfig.Language == "" {
		l.StopSpinnerWithStatus("`language` should be specified in your app.json", log.Failed)
		return "", fmt.Errorf("add key `language` to your app.json")
	}
	l.StopSpinnerWithStatus(fmt.Sprintf("Checked your language is %q", appConfig.Language), log.Successful)
	return appConfig.Language, nil
}

// GetAppNameFromAppJSON returns specified app name in users' app.json.
func GetAppNameFromAppJSON(ctx context.Context, l log.Logger, pwd string) (string, error) {
	l.StartSpinner("\t", " Reading application name from app.json...")
	appConfig, err := ReadConfigFile(pwd)
	if err != nil {
		return "", err
	}

	if appConfig.Name == "" {
		l.StopSpinnerWithStatus("`name` should be specified in your app.json", log.Failed)
		return "", fmt.Errorf("add `name` to your app.json")
	}
	l.StopSpinnerWithStatus(fmt.Sprintf("Checked your application name is %q", appConfig.Name), log.Successful)
	return appConfig.Name, nil
}

// SetModuleInitInAppJSON returns whether to run mod init.
func SetModuleInitInAppJSON(pwd string, skipInit bool) error {
	appConfig, err := ReadConfigFile(pwd)
	if err != nil {
		return err
	}
	appConfig.ModuleInit = "true"
	if skipInit {
		appConfig.ModuleInit = "false"
	}
	err = WriteConfigFile(pwd, appConfig)
	return err
}

// SetVendorInAppJSON returns whether to vendor modules.
func SetVendorInAppJSON(pwd string, vendor bool) error {
	appConfig, err := ReadConfigFile(pwd)
	if err != nil {
		return err
	}
	appConfig.Vendor = "false"
	if vendor {
		appConfig.Vendor = "true"
	}
	err = WriteConfigFile(pwd, appConfig)
	return err
}

// ReadConfigFile will read the content of an app.json based on path.
func ReadConfigFile(appPath string) (AppConfig, error) {
	var appConfig AppConfig

	if prefetched == nil || os.Getenv("UNIT_TEST") != "" {
		appConfigPath := path.Join(appPath, "app.json")
		appConfigBytes, err := os.ReadFile(appConfigPath)
		if err != nil {
			return appConfig, fmt.Errorf("could not find an app.json file on path %q."+
				" Try a different value for `--path`", appPath)
		}
		if err := json.Unmarshal(appConfigBytes, &appConfig); err != nil {
			return appConfig, err
		}
		prefetched = &appConfig
	}

	return *prefetched, nil
}

func WriteConfigFile(appPath string, cfg AppConfig) error {
	appConfigPath := path.Join(appPath, "app.json")
	data, err := json.MarshalIndent(cfg, "", "  ")
	if err != nil {
		return err
	}
	err = os.WriteFile(appConfigPath, data, 0664) //nolint:gosec,gomnd
	if err != nil {
		return fmt.Errorf("%v\n"+
			"unable to update app.json file on path %q. Maybe try using a different value for `--path`", err, appPath)
	}
	return nil
}

func GitInit(ctx context.Context, appPath string) error {
	if appPath == "" {
		return errors.New("path is required")
	}

	cmd := exec.Command("git", "config", "--global", "init.defaultBranch", "main")
	cmd.Path = appPath
	_ = cmd.Run()

	cmd = exec.Command("git", "init", appPath)
	output, err := cmd.CombinedOutput()
	if err != nil {
		return fmt.Errorf(string(output))
	}
	return nil
}

// GitChecks prints warnings about uncommitted tracked and untracked files.
func GitChecks(ctx context.Context, l log.Logger, appPath string) error {
	l.Info(ctx, "Checking for uncommitted changes...")
	cmd := exec.Command("git", "status", "--porcelain=v2")
	cmd.Dir = appPath
	output, err := cmd.Output()
	if err != nil {
		return err
	}
	all := string(output)
	lines := strings.Split(strings.TrimSpace(all), "\n")
	if len(lines) > 0 && lines[0] != "" {
		cmd = exec.Command("git", "status")
		output, err = cmd.Output()
		if err != nil {
			return err
		}
		l.Error(ctx, string(output))
		return fmt.Errorf("unable to proceed with deployment because of uncommitted changes")
	}
	l.Infof(ctx, "\t%s No uncommitted changes!", l.SuccessfulCheck())
	return nil
}

func GitMainBranch(branch string) bool {
	switch branch {
	case "main", "master":
		return true
	}

	return false
}

// GetGitSha will return the latest gitSha that will be used to create an application.
func GetGitSha(appPath string) (string, error) {
	// Gets latest git sha
	cmd := exec.Command("git", "rev-parse", "HEAD")
	cmd.Dir = appPath
	output, err := cmd.Output()
	if err != nil {
		return "", err
	}

	return string(output), nil
}

func GetGitBranch(appPath string) (string, error) {
	cmd := exec.Command("git", "branch", "--show-current")
	cmd.Dir = appPath
	output, err := cmd.Output()
	if err != nil {
		return "", err
	}
	return strings.TrimSpace(string(output)), nil
}

// SwitchToAppDirectory switches temporarily to the application's directory.
func SwitchToAppDirectory(appPath string) (string, error) {
	pwd, err := os.Getwd()
	if err != nil {
		return pwd, err
	}
	return pwd, os.Chdir(appPath)
}

// RunCmdWithErrorDetection checks exit codes and stderr for failures and logs on success.
func RunCmdWithErrorDetection(ctx context.Context, cmd *exec.Cmd, l log.Logger) (string, error) {
	stdout, stderr := bytes.NewBuffer(nil), bytes.NewBuffer(nil)
	cmd.Stdout = stdout
	cmd.Stderr = stderr
	err := cmd.Run()
	stdOutMsg := stdout.String()
	stdErrMsg := stderr.String()

	if err != nil || stdErrMsg != "" {
		var errMsg, errLog string
		if err != nil {
			errMsg = err.Error()
		}
		if stdErrMsg != "" {
			errLog = stdErrMsg
		} else if errMsg != "" {
			errLog = errMsg
		}
		if stdOutMsg != "" {
			l.Info(ctx, "\n"+stdOutMsg+"\n")
		}
		return "", errors.New(errLog)
	}
	return stdOutMsg, nil
}

// CreateTarAndZipFile creates a .tar.gz file from `src` on current directory.
func createTarAndZipFile(src string, buf io.Writer) error {
	// Grab the directory we care about (app's directory)
	appDir := filepath.Base(src)

	// Change to parent's app directory
	pwd, err := SwitchToAppDirectory(filepath.Dir(src))
	if err != nil {
		return err
	}

	zipWriter := gzip.NewWriter(buf)
	tarWriter := tar.NewWriter(zipWriter)

	err = filepath.Walk(appDir, func(file string, fi os.FileInfo, err error) error {
		if shouldSkipDir(fi) {
			return filepath.SkipDir
		}
		header, err := tar.FileInfoHeader(fi, file)
		if err != nil {
			return err
		}

		header.Name = filepath.ToSlash(file)
		if err := tarWriter.WriteHeader(header); err != nil { //nolint:govet
			return err
		}
		if !fi.Mode().IsRegular() {
			return nil
		}
		if !fi.IsDir() {
			var data *os.File
			data, err = os.Open(file)
			defer func(data *os.File) {
				err = data.Close()
				if err != nil {
					panic(err.Error())
				}
			}(data)
			if err != nil {
				return err
			}
			if _, err := io.Copy(tarWriter, data); err != nil {
				return err
			}
		}
		return nil
	})
	if err != nil {
		return err
	}

	if err := tarWriter.Close(); err != nil {
		return err
	}
	if err := zipWriter.Close(); err != nil {
		return err
	}

	return os.Chdir(pwd)
}

func shouldSkipDir(fi os.FileInfo) bool {
	if !fi.IsDir() {
		return false
	}

	switch fi.Name() {
	case ".git", "fixtures", "node_modules":
		return true
	}

	return false
}

func UploadSource(ctx context.Context, logger log.Logger, language, appPath, appName, url string) error {
	var err error

	if language == GoLang || language == JavaScript {
		logger.StartSpinner("\t", fmt.Sprintf("Creating Dockerfile before uploading source in %s", appPath))

		if language == GoLang {
			err = turbineGo.CreateDockerfile(appName, appPath)
		}

		if language == JavaScript {
			err = createJavascriptDockerfile(ctx, appPath)
		}

		if err != nil {
			return err
		}
		defer func() {
			logger.StartSpinner("\t", fmt.Sprintf("Removing Dockerfile created for your application in %s...", appPath))
			// We clean up Dockerfile as last step
			err = os.Remove(filepath.Join(appPath, "Dockerfile"))
			if err != nil {
				logger.StopSpinnerWithStatus(fmt.Sprintf("Unable to remove Dockerfile: %v", err), log.Failed)
			} else {
				logger.StopSpinnerWithStatus("Dockerfile removed", log.Successful)
			}
		}()
		logger.StopSpinnerWithStatus("Dockerfile created", log.Successful)
	}

	dFile := fmt.Sprintf("turbine-%s.tar.gz", appName)

	var buf bytes.Buffer
	err = createTarAndZipFile(appPath, &buf)
	if err != nil {
		return err
	}

	logger.StartSpinner("\t", fmt.Sprintf(" Creating %q in %q to upload to our build service...", appPath, dFile))

	fileToWrite, err := os.OpenFile(dFile, os.O_CREATE|os.O_RDWR, os.FileMode(0777)) //nolint:gomnd
	defer func(fileToWrite *os.File) {
		err = fileToWrite.Close()
		if err != nil {
			panic(err.Error())
		}

		// remove .tar.gz file
		logger.StartSpinner("\t", fmt.Sprintf(" Removing %q...", dFile))
		removeErr := os.Remove(dFile)
		if removeErr != nil {
			logger.StopSpinnerWithStatus(fmt.Sprintf("\t Something went wrong trying to remove %q", dFile), log.Failed)
		} else {
			logger.StopSpinnerWithStatus(fmt.Sprintf("Removed %q", dFile), log.Successful)
		}

		if language == Python {
			cleanUpPythonTempBuildLocation(ctx, logger, appPath)
		}
	}(fileToWrite)
	if err != nil {
		return err
	}
	if _, err = io.Copy(fileToWrite, &buf); err != nil {
		return err
	}
	logger.StopSpinnerWithStatus(fmt.Sprintf("%q successfully created in %q", dFile, appPath), log.Successful)

	return uploadFile(ctx, logger, dFile, url)
}

func uploadFile(ctx context.Context, logger log.Logger, filePath, url string) error {
	logger.StartSpinner("\t", " Uploading source...")

	fh, err := os.Open(filePath)
	if err != nil {
		logger.StopSpinnerWithStatus("\t Failed to open source file", log.Failed)
		return err
	}
	defer func(fh *os.File) {
		fh.Close()
	}(fh)

	req, err := http.NewRequestWithContext(ctx, "PUT", url, fh)
	if err != nil {
		logger.StopSpinnerWithStatus("\t Failed to make new request", log.Failed)
		return err
	}

	fi, err := fh.Stat()
	if err != nil {
		logger.StopSpinnerWithStatus("\t Failed to stat source file", log.Failed)
		return err
	}

	req.Header.Set("Accept", "*/*")
	req.Header.Set("Content-Type", "multipart/form-data")
	req.Header.Set("Accept-Encoding", "gzip, deflate, br")
	req.Header.Set("Connection", "keep-alive")

	req.ContentLength = fi.Size()

	client := &http.Client{}
	res, err := client.Do(req)
	if err != nil {
		logger.StopSpinnerWithStatus("\t Failed to send PUT request", log.Failed)
		return err
	}

	if res.Body != nil {
		defer res.Body.Close()
	}

	logger.StopSpinnerWithStatus("Source uploaded", log.Successful)
	return nil
}

func RunTurbineJS(ctx context.Context, params ...string) (cmd *exec.Cmd) {
	args := getTurbineJSBinary(params)
	return executeTurbineJSCommand(ctx, args)
}

func getTurbineJSBinary(params []string) []string {
	shouldUseLocalTurbineJS := global.GetLocalTurbineJSSetting()
	turbineJSBinary := fmt.Sprintf("@meroxa/turbine-js-cli@%s", turbineJSVersion)
	if shouldUseLocalTurbineJS == isTrue {
		turbineJSBinary = "turbine-js-cli"
	}
	args := []string{"npx", "--yes", turbineJSBinary}
	args = append(args, params...)
	return args
}

func executeTurbineJSCommand(ctx context.Context, params []string) *exec.Cmd {
	return exec.CommandContext(ctx, params[0], params[1:]...) //nolint:gosec
}

func createJavascriptDockerfile(ctx context.Context, appPath string) error {
	cmd := RunTurbineJS(ctx, "clibuild", appPath)
	output, err := cmd.CombinedOutput()
	if err != nil {
		return fmt.Errorf("unable to create Dockerfile at %s; %s", appPath, string(output))
	}

	return err
}

// cleanUpPythonTempBuildLocation removes any artifacts in the temporary directory.
func cleanUpPythonTempBuildLocation(ctx context.Context, logger log.Logger, appPath string) {
	logger.StartSpinner("\t", fmt.Sprintf(" Removing artifacts from building the Python Application at %s...", appPath))

	cmd := exec.CommandContext(ctx, "turbine-py", "cliclean", appPath)
	output, err := cmd.CombinedOutput()

	if err != nil {
		logger.StopSpinnerWithStatus(fmt.Sprintf("\t Failed to clean up artifacts at %s: %v %s", appPath, err, output), log.Failed)
	} else {
		logger.StopSpinnerWithStatus("Removed artifacts from building", log.Successful)
	}

	if err != nil {
		fmt.Printf("unable to clean up Meroxa Application at %s; %s", appPath, string(output))
	}
}

func GetTurbineResponseFromOutput(output string) (string, error) {
	r := regexp.MustCompile("turbine-response: ([^\n]*)")
	match := r.FindStringSubmatch(output)
	if match == nil || len(match) < 2 {
		return "", fmt.Errorf("output is formatted unexpectedly")
	}
	return match[1], nil
}<|MERGE_RESOLUTION|>--- conflicted
+++ resolved
@@ -29,11 +29,7 @@
 	Python     = "python"
 	Python3    = "python3"
 
-<<<<<<< HEAD
-	turbineJSVersion  = "1.2.1"
-=======
 	turbineJSVersion  = "1.3.0"
->>>>>>> 25bd2c28
 	isTrue            = "true"
 	AccountUUIDEnvVar = "MEROXA_ACCOUNT_UUID"
 )
