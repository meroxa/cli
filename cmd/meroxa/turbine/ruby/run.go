package turbinerb

import (
	"context"

	"github.com/meroxa/cli/cmd/meroxa/turbine"
	"github.com/meroxa/cli/cmd/meroxa/turbine/ruby/internal"
)

func (t *turbineRbCLI) Run(ctx context.Context) error {
	go t.runServer.Run(ctx)
	defer t.runServer.GracefulStop()

	cmd := internal.NewTurbineCmd(t.appPath, map[string]string{
		"TURBINE_CORE_SERVER": t.grpcListenAddress,
	})

<<<<<<< HEAD
	// Execute Turbine.run on app:
	// turbine_client process
	pipelineCmd := exec.Command("ruby", "-r", t.appPath+"/app", "-e", "Turbine.run")
	pipelineCmd.Env = append(os.Environ(),
		fmt.Sprintf("TURBINE_CORE_SERVER=localhost:%d", GrpcServerPort))
	pipelineCmd.Stdout = os.Stdout
	pipelineCmd.Stderr = os.Stderr
	pipelineCmd.Dir = t.appPath

	// Run command
	err = pipelineCmd.Start()
	if err != nil {
		t.logger.Errorf(ctx, err.Error())
		return err
	}

	// wait for pipelineCmd to exit
	err = pipelineCmd.Wait()
	if err != nil {
		t.logger.Errorf(ctx, err.Error())
		return err
	}

	// teardown turbine core server
	cs.Stop()

	return err
=======
	return turbine.RunCMD(ctx, t.logger, cmd)
>>>>>>> 3d2ec0f9
}<|MERGE_RESOLUTION|>--- conflicted
+++ resolved
@@ -15,35 +15,5 @@
 		"TURBINE_CORE_SERVER": t.grpcListenAddress,
 	})
 
-<<<<<<< HEAD
-	// Execute Turbine.run on app:
-	// turbine_client process
-	pipelineCmd := exec.Command("ruby", "-r", t.appPath+"/app", "-e", "Turbine.run")
-	pipelineCmd.Env = append(os.Environ(),
-		fmt.Sprintf("TURBINE_CORE_SERVER=localhost:%d", GrpcServerPort))
-	pipelineCmd.Stdout = os.Stdout
-	pipelineCmd.Stderr = os.Stderr
-	pipelineCmd.Dir = t.appPath
-
-	// Run command
-	err = pipelineCmd.Start()
-	if err != nil {
-		t.logger.Errorf(ctx, err.Error())
-		return err
-	}
-
-	// wait for pipelineCmd to exit
-	err = pipelineCmd.Wait()
-	if err != nil {
-		t.logger.Errorf(ctx, err.Error())
-		return err
-	}
-
-	// teardown turbine core server
-	cs.Stop()
-
-	return err
-=======
 	return turbine.RunCMD(ctx, t.logger, cmd)
->>>>>>> 3d2ec0f9
 }