--- conflicted
+++ resolved
@@ -2,20 +2,8 @@
 
 import (
 	"context"
-<<<<<<< HEAD
 	"time"
 
-=======
-	"encoding/json"
-	"errors"
-	"fmt"
-	"os"
-	"os/exec"
-	"strconv"
-	"strings"
-
-	"github.com/meroxa/cli/cmd/meroxa/global"
->>>>>>> ea3a3fad
 	utils "github.com/meroxa/cli/cmd/meroxa/turbine"
 	"github.com/meroxa/cli/cmd/meroxa/turbine/python/internal"
 	pb "github.com/meroxa/turbine-core/lib/go/github.com/meroxa/turbine/core"
@@ -119,49 +107,4 @@
 		})
 	}
 	return resources, nil
-}
-
-func (t *turbinePyCLI) GetGitSha(ctx context.Context) (string, error) {
-	return utils.GetGitSha(ctx, t.appPath)
-}
-
-func (t *turbinePyCLI) GitChecks(ctx context.Context) error {
-	return utils.GitChecks(ctx, t.logger, t.appPath)
-<<<<<<< HEAD
-=======
-}
-
-func (t *turbinePyCLI) CreateDockerfile(ctx context.Context, _ string) (string, error) {
-	cmd := exec.CommandContext(ctx, "turbine-py", "clibuild", t.appPath)
-	output, err := cmd.CombinedOutput()
-	if err != nil {
-		return "", fmt.Errorf("unable to create Dockerfile; %s", string(output))
-	}
-
-	tmpPath, err := utils.GetTurbineResponseFromOutput(string(output))
-	if err != nil {
-		return "", fmt.Errorf("unable to create Dockerfile; %s", string(output))
-	}
-
-	t.tmpPath = tmpPath
-	return t.tmpPath, err
-}
-
-func (t *turbinePyCLI) CleanUpBuild(ctx context.Context) {
-	// cleanUpPythonTempBuildLocation removes any artifacts in the temporary directory.
-	t.logger.StartSpinner("\t", fmt.Sprintf("Removing artifacts from building the Python Application at %s...", t.tmpPath))
-
-	cmd := exec.CommandContext(ctx, "turbine-py", "cliclean", t.tmpPath)
-	output, err := cmd.CombinedOutput()
-
-	if err != nil {
-		t.logger.StopSpinnerWithStatus(fmt.Sprintf("\t Failed to clean up artifacts at %s: %v %s", t.tmpPath, err, output), log.Failed)
-	} else {
-		t.logger.StopSpinnerWithStatus("Removed artifacts from building", log.Successful)
-	}
-}
-
-func (t *turbinePyCLI) SetupForDeploy(_ context.Context, _ string) (func(), error) {
-	return func() {}, nil
->>>>>>> ea3a3fad
 }