/*
Copyright © 2022 Meroxa Inc

Licensed under the Apache License, Version 2.0 (the "License");
you may not use this file except in compliance with the License.
You may obtain a copy of the License at

    http://www.apache.org/licenses/LICENSE-2.0

Unless required by applicable law or agreed to in writing, software
distributed under the License is distributed on an "AS IS" BASIS,
WITHOUT WARRANTIES OR CONDITIONS OF ANY KIND, either express or implied.
See the License for the specific language governing permissions and
limitations under the License.
*/

package global

import (
	"fmt"
	"time"

	"github.com/spf13/cobra"
	"github.com/spf13/pflag"
	"github.com/spf13/viper"
)

var (
	Version string
	Config  *viper.Viper
)

var (
	flagCLIConfigFile string
	flagAPIURL        string
	flagDebug         bool
	flagTimeout       time.Duration
	flagJSON          bool
)

const (
	AccessTokenEnv               = "ACCESS_TOKEN"
	CasedDebugEnv                = "CASED_DEBUG"
	CasedPublishKeyEnv           = "CASED_PUBLISH_KEY"
	LatestCLIVersionUpdatedAtEnv = "LATEST_CLI_VERSION_UPDATED_AT"
	DisableNotificationsUpdate   = "DISABLE_NOTIFICATIONS_UPDATE"
	MeroxaAuthCallbackHost       = "MEROXA_AUTH_CALLBACK_HOST"
	MeroxaAuthCallbackURL        = "MEROXA_AUTH_CALLBACK_URL"
	MeroxaAuthCallbackPort       = "MEROXA_AUTH_CALLBACK_PORT"
	MeroxaAuthCallbackProtocol   = "MEROXA_AUTH_CALLBACK_PROTOCOL"
	PublishMetricsEnv            = "PUBLISH_METRICS"
	RefreshTokenEnv              = "REFRESH_TOKEN"
	UserFeatureFlagsEnv          = "USER_FEATURE_FLAGS"
	UserInfoUpdatedAtEnv         = "USER_INFO_UPDATED_AT"
<<<<<<< HEAD
	UserAccountUUID              = "USER_ACCOUNT_UUID"

=======

	TenantSubdomainEnv = "TENANT_SUBDOMAIN"
>>>>>>> 6e085f2b
	TenantEmailAddress = "TENANT_EMAIL_ADDRESS"
	TenantPassword     = "TENANT_PASSWORD"
)

func RegisterGlobalFlags(cmd *cobra.Command) {
	cmd.PersistentFlags().BoolVar(&flagJSON, "json", false, "output json")
	cmd.PersistentFlags().StringVar(&flagCLIConfigFile, "cli-config-file", "", "meroxa configuration file")
	cmd.PersistentFlags().StringVar(&flagAPIURL, "api-url", "", "API url")
	cmd.PersistentFlags().BoolVar(&flagDebug, "debug", false, "display any debugging information")
	cmd.PersistentFlags().DurationVar(&flagTimeout, "timeout", time.Second*10, "set the duration of the client timeout in seconds") //nolint:lll

	if err := cmd.PersistentFlags().MarkHidden("api-url"); err != nil {
		panic(fmt.Sprintf("could not mark flag as hidden: %v", err))
	}
}

func PersistentPreRunE(cmd *cobra.Command) error {
	cfg, err := readConfig()
	if err != nil {
		return err
	}
	Config = cfg

	err = bindFlags(cmd, Config)
	if err != nil {
		return err
	}

	return nil
}

// Bind each cobra flag to its associated viper configuration (config file and environment variable).
func bindFlags(cmd *cobra.Command, v *viper.Viper) error {
	var err error
	cmd.Flags().VisitAll(func(f *pflag.Flag) {
		if err != nil {
			// skip if we encountered an error along the way
			return
		}

		// Apply the viper config value to the flag when the flag is not set and viper has a value
		if !f.Changed && v.IsSet(f.Name) {
			val := v.GetString(f.Name)
			err = cmd.Flags().Set(f.Name, val)
			if err != nil {
				return
			}
		}
	})
	return err
}<|MERGE_RESOLUTION|>--- conflicted
+++ resolved
@@ -52,13 +52,8 @@
 	RefreshTokenEnv              = "REFRESH_TOKEN"
 	UserFeatureFlagsEnv          = "USER_FEATURE_FLAGS"
 	UserInfoUpdatedAtEnv         = "USER_INFO_UPDATED_AT"
-<<<<<<< HEAD
-	UserAccountUUID              = "USER_ACCOUNT_UUID"
-
-=======
 
 	TenantSubdomainEnv = "TENANT_SUBDOMAIN"
->>>>>>> 6e085f2b
 	TenantEmailAddress = "TENANT_EMAIL_ADDRESS"
 	TenantPassword     = "TENANT_PASSWORD"
 )
