--- conflicted
+++ resolved
@@ -40,12 +40,6 @@
 
 const (
 	AccessTokenEnv               = "ACCESS_TOKEN"
-<<<<<<< HEAD
-=======
-	ActorEnv                     = "ACTOR"
-	ActorUUIDEnv                 = "ACTOR_UUID"
-	TenantSubdomainEnv           = "TENANT_SUBDOMAIN"
->>>>>>> 79c2e663
 	CasedDebugEnv                = "CASED_DEBUG"
 	CasedPublishKeyEnv           = "CASED_PUBLISH_KEY"
 	LatestCLIVersionUpdatedAtEnv = "LATEST_CLI_VERSION_UPDATED_AT"
@@ -59,6 +53,7 @@
 	UserFeatureFlagsEnv          = "USER_FEATURE_FLAGS"
 	UserInfoUpdatedAtEnv         = "USER_INFO_UPDATED_AT"
 
+	TenantSubdomainEnv           = "TENANT_SUBDOMAIN"
 	TenantEmailAddress = "TENANT_EMAIL_ADDRESS"
 	TenantPassword     = "TENANT_PASSWORD"
 )
