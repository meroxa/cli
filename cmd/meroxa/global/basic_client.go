--- conflicted
+++ resolved
@@ -200,11 +200,6 @@
 		req.Header = r.headers
 	}
 
-<<<<<<< HEAD
-	accessToken, err := GetUserToken()
-	if err != nil {
-		return nil, err
-=======
 	// No need to check for a valid token when trying to authenticate.
 	// TODO: Need to change this once we integrate with OAuth2
 	if path != "/api/collections/users/auth-with-password" {
@@ -213,7 +208,6 @@
 			return nil, err
 		}
 		req.Header.Add("Authorization", accessToken)
->>>>>>> 7bf0bd8f
 	}
 	req.Header.Add("Content-Type", jsonContentType)
 	req.Header.Add("Accept", jsonContentType)
