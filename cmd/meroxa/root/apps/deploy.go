/*
Copyright © 2022 Meroxa Inc

Licensed under the Apache License, Version 2.0 (the "License");
you may not use this file except in compliance with the License.
You may obtain a copy of the License at

    http://www.apache.org/licenses/LICENSE-2.0

Unless required by applicable law or agreed to in writing, software
distributed under the License is distributed on an "AS IS" BASIS,
WITHOUT WARRANTIES OR CONDITIONS OF ANY KIND, either express or implied.
See the License for the specific language governing permissions and
limitations under the License.
*/

package apps

import (
	"bytes"
	"context"
	"errors"
	"fmt"
	"io"
	"net/http"
	"os"
	"path/filepath"
	"strings"
	"time"

	"github.com/coreos/go-semver/semver"
	"github.com/meroxa/cli/cmd/meroxa/builder"
	turbineCLI "github.com/meroxa/cli/cmd/meroxa/turbine_cli"
	turbineGo "github.com/meroxa/cli/cmd/meroxa/turbine_cli/golang"
	turbineJS "github.com/meroxa/cli/cmd/meroxa/turbine_cli/javascript"
	turbinePY "github.com/meroxa/cli/cmd/meroxa/turbine_cli/python"
	"github.com/meroxa/cli/config"
	"github.com/meroxa/cli/log"
	"github.com/meroxa/meroxa-go/pkg/meroxa"
	turbine "github.com/meroxa/turbine-go/deploy"
)

const (
	dockerHubUserNameEnv    = "DOCKER_HUB_USERNAME"
	dockerHubAccessTokenEnv = "DOCKER_HUB_ACCESS_TOKEN" //nolint:gosec
	pollDuration            = 2 * time.Second
)

type deployApplicationClient interface {
	CreateApplication(ctx context.Context, input *meroxa.CreateApplicationInput) (*meroxa.Application, error)
	GetApplication(ctx context.Context, nameOrUUID string) (*meroxa.Application, error)
	ListApplications(ctx context.Context) ([]*meroxa.Application, error)
	DeleteApplicationEntities(ctx context.Context, name string) (*http.Response, error)
	CreateBuild(ctx context.Context, input *meroxa.CreateBuildInput) (*meroxa.Build, error)
	CreateSource(ctx context.Context) (*meroxa.Source, error)
	GetBuild(ctx context.Context, uuid string) (*meroxa.Build, error)
	GetResourceByNameOrID(ctx context.Context, nameOrID string) (*meroxa.Resource, error)
}

type Deploy struct {
	flags struct {
		Path                 string `long:"path" description:"path to the app directory (default is local directory)"`
		DockerHubUserName    string `long:"docker-hub-username" description:"DockerHub username to use to build and deploy the app" hidden:"true"`         //nolint:lll
		DockerHubAccessToken string `long:"docker-hub-access-token" description:"DockerHub access token to use to build and deploy the app" hidden:"true"` //nolint:lll
		Spec                 string `long:"spec" description:"Deployment specification version to use to build and deploy the app" hidden:"true"`
	}

	client      deployApplicationClient
	config      config.Config
	logger      log.Logger
	appName     string
	path        string
	lang        string
	localDeploy turbineCLI.LocalDeploy
	fnName      string
	tempPath    string // find something more elegant to this
	specVersion string
}

var (
	_ builder.CommandWithClient  = (*Deploy)(nil)
	_ builder.CommandWithConfig  = (*Deploy)(nil)
	_ builder.CommandWithDocs    = (*Deploy)(nil)
	_ builder.CommandWithExecute = (*Deploy)(nil)
	_ builder.CommandWithFlags   = (*Deploy)(nil)
	_ builder.CommandWithLogger  = (*Deploy)(nil)
)

func (*Deploy) Usage() string {
	return "deploy"
}

func (*Deploy) Docs() builder.Docs {
	return builder.Docs{
		Short: "Deploy a Turbine Data Application",
		Long: `This command will deploy the application specified in '--path'
(or current working directory if not specified) to our Meroxa Platform.
If deployment was successful, you should expect an application you'll be able to fully manage
`,
		Example: `meroxa apps deploy # assumes you run it from the app directory
meroxa apps deploy --path ./my-app
`,
		Beta: true,
	}
}

func (d *Deploy) Config(cfg config.Config) {
	d.config = cfg
}

func (d *Deploy) Client(client meroxa.Client) {
	d.client = client
}

func (d *Deploy) Flags() []builder.Flag {
	return builder.BuildFlags(&d.flags)
}

func (d *Deploy) getDockerHubUserNameEnv() string {
	if v := os.Getenv(dockerHubUserNameEnv); v != "" {
		return v
	}
	return d.config.GetString(dockerHubUserNameEnv)
}

func (d *Deploy) getDockerHubAccessTokenEnv() string {
	if v := os.Getenv(dockerHubAccessTokenEnv); v != "" {
		return v
	}
	return d.config.GetString(dockerHubAccessTokenEnv)
}

func (d *Deploy) validateDockerHubFlags() error {
	if d.flags.DockerHubUserName != "" {
		d.localDeploy.DockerHubUserNameEnv = d.flags.DockerHubUserName
		if d.flags.DockerHubAccessToken == "" {
			return errors.New("--docker-hub-access-token is required when --docker-hub-username is present")
		}
	}

	if d.flags.DockerHubAccessToken != "" {
		d.localDeploy.DockerHubAccessTokenEnv = d.flags.DockerHubAccessToken
		if d.flags.DockerHubUserName == "" {
			return errors.New("--docker-hub-username is required when --docker-hub-access-token is present")
		}
	}
	return nil
}

func (d *Deploy) validateDockerHubEnvVars() error {
	if d.getDockerHubUserNameEnv() != "" {
		d.localDeploy.DockerHubUserNameEnv = d.getDockerHubUserNameEnv()
		if d.getDockerHubAccessTokenEnv() == "" {
			return fmt.Errorf("%s is required when %s is present", dockerHubAccessTokenEnv, dockerHubUserNameEnv)
		}
	}
	if d.getDockerHubAccessTokenEnv() != "" {
		d.localDeploy.DockerHubAccessTokenEnv = d.getDockerHubAccessTokenEnv()
		if d.getDockerHubUserNameEnv() == "" {
			return fmt.Errorf("%s is required when %s is present", dockerHubUserNameEnv, dockerHubAccessTokenEnv)
		}
	}
	return nil
}

func (d *Deploy) validateLocalDeploymentConfig() error {
	// Check if users had an old configuration where DockerHub credentials were set as environment variables
	err := d.validateDockerHubEnvVars()
	if err != nil {
		return err
	}

	// Check if users are making use of DockerHub flags
	err = d.validateDockerHubFlags()
	if err != nil {
		return err
	}

	// If there are DockerHub credentials, we consider it a local deployment
	if d.localDeploy.DockerHubUserNameEnv != "" && d.localDeploy.DockerHubAccessTokenEnv != "" {
		d.localDeploy.Enabled = true
	}
	return nil
}

func (d *Deploy) Logger(logger log.Logger) {
	d.logger = logger
}

// uploadSource creates first a Dockerfile to then, package the entire folder which will be later uploaded
// this should ignore .git files and fixtures/.
func (d *Deploy) uploadSource(ctx context.Context, appPath, url string) error {
	var err error

	if d.lang == GoLang {
		d.logger.StartSpinner("\t", fmt.Sprintf("Creating Dockerfile before uploading source in %s", appPath))
		err = turbine.CreateDockerfile("", appPath)
		if err != nil {
			return err
		}
		defer func() {
			d.logger.StartSpinner("\t", fmt.Sprintf("Removing Dockerfile created for your application in %s...", appPath))
			// We clean up Dockerfile as last step
			err = os.Remove(filepath.Join(appPath, "Dockerfile"))
			if err != nil {
				d.logger.StopSpinnerWithStatus(fmt.Sprintf("Unable to remove Dockerfile: %v", err), log.Failed)
			} else {
				d.logger.StopSpinnerWithStatus("Dockerfile removed", log.Successful)
			}
		}()
		d.logger.StopSpinnerWithStatus("Dockerfile created", log.Successful)
	}

	dFile := fmt.Sprintf("turbine-%s.tar.gz", d.appName)

	var buf bytes.Buffer

	if d.lang == JavaScript || d.lang == Python {
		appPath = d.tempPath
	}

	err = turbineCLI.CreateTarAndZipFile(appPath, &buf)
	if err != nil {
		return err
	}

	d.logger.StartSpinner("\t", fmt.Sprintf(" Creating %q in %q to upload to our build service...", appPath, dFile))

	fileToWrite, err := os.OpenFile(dFile, os.O_CREATE|os.O_RDWR, os.FileMode(0777)) //nolint:gomnd
	defer func(fileToWrite *os.File) {
		err = fileToWrite.Close()
		if err != nil {
			panic(err.Error())
		}

		// remove .tar.gz file
		d.logger.StartSpinner("\t", fmt.Sprintf(" Removing %q...", dFile))
		removeErr := os.Remove(dFile)
		if removeErr != nil {
			d.logger.StopSpinnerWithStatus(fmt.Sprintf("\t Something went wrong trying to remove %q", dFile), log.Failed)
		} else {
			d.logger.StopSpinnerWithStatus(fmt.Sprintf("Removed %q", dFile), log.Successful)
		}

		if d.lang == Python {
			d.logger.StartSpinner("\t", fmt.Sprintf(" Removing artifacts from building the Python Application at %s...", appPath))
			var output string
			output, err = turbinePY.CleanUpApp(appPath)
			if err != nil {
				d.logger.StopSpinnerWithStatus(fmt.Sprintf("\t Failed to clean up artifacts at %s: %v %s", appPath, err, output), log.Failed)
			} else {
				d.logger.StopSpinnerWithStatus("Removed artifacts from building", log.Successful)
			}
		}
	}(fileToWrite)
	if err != nil {
		return err
	}
	if _, err = io.Copy(fileToWrite, &buf); err != nil {
		return err
	}
	d.logger.StopSpinnerWithStatus(fmt.Sprintf("%q successfully created in %q", dFile, appPath), log.Successful)

	return d.uploadFile(ctx, dFile, url)
}

func (d *Deploy) uploadFile(ctx context.Context, filePath, url string) error {
	d.logger.StartSpinner("\t", " Uploading source...")

	fh, err := os.Open(filePath)
	if err != nil {
		d.logger.StopSpinnerWithStatus("\t Failed to open source file", log.Failed)
		return err
	}
	defer func(fh *os.File) {
		fh.Close()
	}(fh)

	req, err := http.NewRequestWithContext(ctx, "PUT", url, fh)
	if err != nil {
		d.logger.StopSpinnerWithStatus("\t Failed to make new request", log.Failed)
		return err
	}

	fi, err := fh.Stat()
	if err != nil {
		d.logger.StopSpinnerWithStatus("\t Failed to stat source file", log.Failed)
		return err
	}

	req.Header.Set("Accept", "*/*")
	req.Header.Set("Content-Type", "multipart/form-data")
	req.Header.Set("Accept-Encoding", "gzip, deflate, br")
	req.Header.Set("Connection", "keep-alive")

	req.ContentLength = fi.Size()

	client := &http.Client{}
	res, err := client.Do(req)
	if err != nil {
		d.logger.StopSpinnerWithStatus("\t Failed to send PUT request", log.Failed)
		return err
	}

	if res.Body != nil {
		defer res.Body.Close()
	}

	d.logger.StopSpinnerWithStatus("Source uploaded", log.Successful)
	return nil
}

func (d *Deploy) getPlatformImage(ctx context.Context, appPath string) (string, error) {
	d.logger.StartSpinner("\t", " Fetching Meroxa Platform source...")

	s, err := d.client.CreateSource(ctx)
	if err != nil {
		d.logger.Errorf(ctx, "\t 𐄂 Unable to fetch source")
		d.logger.StopSpinnerWithStatus("\t", log.Failed)
		return "", err
	}
	d.logger.StopSpinnerWithStatus("Platform source fetched", log.Successful)

	err = d.uploadSource(ctx, appPath, s.PutUrl)
	if err != nil {
		return "", err
	}

	sourceBlob := meroxa.SourceBlob{Url: s.GetUrl}
	buildInput := &meroxa.CreateBuildInput{SourceBlob: sourceBlob}

	build, err := d.client.CreateBuild(ctx, buildInput)
	if err != nil {
		d.logger.StopSpinnerWithStatus("\t", log.Failed)
		return "", err
	}
	d.logger.StartSpinner("\t", fmt.Sprintf(" Building Meroxa Process image (%q)...", build.Uuid))

	for {
		b, err := d.client.GetBuild(ctx, build.Uuid)
		if err != nil {
			d.logger.StopSpinnerWithStatus("\t", log.Failed)
			return "", err
		}

		switch b.Status.State {
		case "error":
			msg := fmt.Sprintf("build with uuid %q errored\nRun `meroxa build logs %s` for more information", b.Uuid, b.Uuid)
			d.logger.StopSpinnerWithStatus(msg, log.Failed)
			return "", fmt.Errorf("build with uuid %q errored", b.Uuid)
		case "complete":
			d.logger.StopSpinnerWithStatus(fmt.Sprintf("Successfully built process image (%q)\n", build.Uuid), log.Successful)
			return build.Image, nil
		}
		time.Sleep(pollDuration)
	}
}

func (d *Deploy) deployApp(ctx context.Context, imageName, gitSha, specVersion string) error {
	var err error

	d.logger.StartSpinner("\t", fmt.Sprintf(" Deploying application %q...", d.appName))
	switch d.lang {
	case GoLang:
		err = turbineGo.RunDeployApp(ctx, d.logger, d.path, imageName, d.appName, gitSha, specVersion)
	case JavaScript:
<<<<<<< HEAD
		err = turbineJS.RunDeployApp(ctx, d.logger, d.path, imageName, d.appName, gitSha)
=======
		err = turbineJS.RunDeployApp(ctx, d.logger, d.path, imageName, gitSha, specVersion)
>>>>>>> c0d25aa8
	case Python:
		err = turbinePY.RunDeployApp(ctx, d.logger, d.path, imageName, gitSha, specVersion)
	}
	if err != nil {
		d.logger.StopSpinnerWithStatus("Deployment failed\n\n", log.Failed)
		return err
	}

	app, err := d.client.GetApplication(ctx, d.appName)
	if err != nil {
		d.logger.StopSpinnerWithStatus("Deployment failed to create Application\n\n", log.Failed)
		return err
	}
	d.logger.StopSpinnerWithStatus("Deploy complete", log.Successful)

	dashboardURL := fmt.Sprintf("https://dashboard.meroxa.io/apps/%s/detail", app.UUID)
	output := fmt.Sprintf("\t%s Application %q successfully created!\n\n  ✨ To visualize your application visit %s",
		d.logger.SuccessfulCheck(), app.Name, dashboardURL)
	d.logger.StopSpinner(output)
	d.logger.JSON(ctx, app)
	return nil
}

// buildApp will call any specifics to the turbine library to prepare a directory that's ready
// to compress, and build, to then later on call the specific command to deploy depending on the language.
func (d *Deploy) buildApp(ctx context.Context) error {
	var err error

	// Without the " " at the beginning of `suffix`, spinner looks next to word (only on this occurrence)
	d.logger.StartSpinner("\t", " Building application...")

	switch d.lang {
	case GoLang:
		err = turbineGo.BuildBinary(ctx, d.logger, d.path, d.appName, true)
	case JavaScript:
		d.tempPath, err = turbineJS.BuildApp(d.path)
	case Python:
		// Dockerfile will already exist
		d.tempPath, err = turbinePY.BuildApp(d.path)
	}
	if err != nil {
		d.logger.StopSpinnerWithStatus("\t", log.Failed)
		return err
	}
	d.logger.StopSpinnerWithStatus("Application built", log.Successful)
	return nil
}

// getAppImage will check what type of build needs to perform and ultimately will return the image name to use
// when deploying.
func (d *Deploy) getAppImage(ctx context.Context) (string, error) {
	d.logger.StartSpinner("\t", "Checking if application has processes...")
	var fqImageName string
	var needsToBuild bool
	var err error

	switch d.lang {
	case GoLang:
		needsToBuild, err = turbineGo.NeedsToBuild(d.path, d.appName)
	case JavaScript:
		needsToBuild, err = turbineJS.NeedsToBuild(d.path)
	case Python:
		needsToBuild, err = turbinePY.NeedsToBuild(d.path)
	}
	if err != nil {
		d.logger.StopSpinnerWithStatus("\t", log.Failed)
		return "", err
	}

	// If no need to build, return empty imageName which won't be utilized by the deploy process anyways
	if !needsToBuild {
		d.logger.StopSpinnerWithStatus("No need to create process image...\n", log.Successful)
		return "", nil
	}

	d.logger.StopSpinnerWithStatus("Application processes found. Creating application image...", log.Successful)

	d.localDeploy.TempPath = d.tempPath
	d.localDeploy.Lang = d.lang
	if d.localDeploy.Enabled {
		fqImageName, err = d.localDeploy.GetDockerImageName(ctx, d.logger, d.path, d.appName, d.lang)
		if err != nil {
			return "", err
		}
	} else {
		fqImageName, err = d.getPlatformImage(ctx, d.path)
		if err != nil {
			return "", err
		}
	}

	return fqImageName, nil
}

// validateLanguage stops execution of the deployment in case language is not supported.
// It also consolidates lang used in API in case user specified a supported language using an unexpected description.
func (d *Deploy) validateLanguage() error {
	switch d.lang {
	case "go", GoLang:
		d.lang = GoLang
	case "js", JavaScript, NodeJs:
		d.lang = JavaScript
	case "py", Python3, Python:
		d.lang = Python
	default:
		return fmt.Errorf("language %q not supported. %s", d.lang, LanguageNotSupportedError)
	}
	return nil
}

func (d *Deploy) validateAppJSON(ctx context.Context) error {
	d.logger.Info(ctx, "Validating your app.json...")
	// validateLocalDeploymentConfig will look for DockerHub credentials to determine whether it's a local deployment or not.
	err := d.validateLocalDeploymentConfig()
	if err != nil {
		return err
	}

	d.path, err = turbineCLI.GetPath(d.flags.Path)
	if err != nil {
		return err
	}

	d.lang, err = turbineCLI.GetLangFromAppJSON(ctx, d.logger, d.path)
	if err != nil {
		return err
	}

	err = d.validateLanguage()
	if err != nil {
		return err
	}

	d.appName, err = turbineCLI.GetAppNameFromAppJSON(ctx, d.logger, d.path)
	return err
}

func (d *Deploy) getResourceCheckErrorMessage(ctx context.Context, resourceNames []string) string {
	var errStr string
	for _, name := range resourceNames {
		resource, err := d.client.GetResourceByNameOrID(ctx, name)
		if err != nil {
			if errStr != "" {
				errStr += "; "
			}

			if strings.Contains(err.Error(), "could not find") {
				errStr += fmt.Sprintf("could not find resource %q", name)
			} else {
				errStr += err.Error()
			}
		} else if resource.Status.State != meroxa.ResourceStateReady {
			if errStr != "" {
				errStr += "; "
			}
			errStr += fmt.Sprintf("resource %q is not ready and usable", resource.Name)
		}
	}
	return errStr
}

func (d *Deploy) checkResourceAvailability(ctx context.Context) error {
	resourceCheckMessage := fmt.Sprintf(" Checking resource availability for application %q (%s) before deployment...", d.appName, d.lang)

	d.logger.StartSpinner("\t", resourceCheckMessage)

	var resourceNames []string
	var err error

	switch d.lang {
	case GoLang:
		resourceNames, err = turbineGo.GetResourceNames(ctx, d.logger, d.path, d.appName)
	case JavaScript:
		resourceNames, err = turbineJS.GetResourceNames(ctx, d.logger, d.path, d.appName)
	case Python:
		resourceNames, err = turbinePY.GetResourceNames(ctx, d.logger, d.path, d.appName)
	}

	if err != nil {
		return fmt.Errorf("unable to read resource definition from app: %s", err.Error())
	}

	if len(resourceNames) == 0 {
		return errors.New("no resources defined in your Turbine app")
	}

	errStr := d.getResourceCheckErrorMessage(ctx, resourceNames)

	if errStr != "" {
		errStr += ";\n\n ⚠️  Run 'meroxa resources list' to verify that the resource names " +
			"defined in your Turbine app are identical to the resources you have created on the Meroxa Platform before deploying again"
		d.logger.StopSpinnerWithStatus("Resource availability check failed", log.Failed)
		return fmt.Errorf("%s", errStr)
	}

	d.logger.StopSpinnerWithStatus("Can access to your Turbine resources", log.Successful)
	return nil
}

func (d *Deploy) prepareDeployment(ctx context.Context) error {
	d.logger.Infof(ctx, "Deploying application %q...", d.appName)

	// After this point, CLI will package it up and will build it
	err := d.buildApp(ctx)
	if err != nil {
		return err
	}

	// check if resources exist and are ready
	err = d.checkResourceAvailability(ctx)
	if err != nil {
		return err
	}

	d.fnName, err = d.getAppImage(ctx)
	return err
}

func (d *Deploy) rmBinary() {
	if d.lang == GoLang {
		localBinary := filepath.Join(d.path, d.appName)
		err := os.Remove(localBinary)
		if err != nil {
			fmt.Printf("warning: failed to clean up %s\n", localBinary)
		}

		crossCompiledBinary := filepath.Join(d.path, d.appName) + ".cross"
		err = os.Remove(crossCompiledBinary)
		if err != nil {
			fmt.Printf("warning: failed to clean up %s\n", crossCompiledBinary)
		}
	}
}

// validateSpecVersionDeployment checks, when --spec is specified, whether the version has a valid format
// accepted formats are: semver or "latest".
func (d *Deploy) validateSpecVersionDeployment() error {
	switch d.flags.Spec {
	case "":
		return nil
	case "latest":
		d.specVersion = d.flags.Spec
		return nil
	}

	// check if the version has a valid format
	version, err := semver.NewVersion(d.flags.Spec)
	if err != nil {
		return fmt.Errorf("invalid spec version: %v. You must specify a valid format or use \"latest\"", err)
	}

	d.specVersion = version.String()
	return nil
}

// validateConfig will validate wether there are uncommitted changes or it's deploying from an accepted branch.
func (d *Deploy) validateGitConfig(ctx context.Context) error {
	d.logger.Info(ctx, "Checking for uncommitted changes...")
	err := turbineCLI.GitChecks(ctx, d.logger, d.path)
	if err != nil {
		return err
	}

	return turbineCLI.ValidateBranch(ctx, d.logger, d.path)
}

// tearDownExistingResources will only delete the application and its associated entities if it hasn't been created
// or whether it's in a non-running state.
func (d *Deploy) tearDownExistingResources(ctx context.Context) error {
	app, _ := d.client.GetApplication(ctx, d.appName)

	if app != nil && app.Status.State == meroxa.ApplicationStateRunning {
		appIsReady := fmt.Sprintf("application %q is already %s", d.appName, app.Status.State)
		msg := fmt.Sprintf("%s\n\t. Use `meroxa apps remove %s` if you want to redeploy to this application", appIsReady, d.appName)
		return errors.New(msg)
	}
	resp, _ := d.client.DeleteApplicationEntities(ctx, d.appName)
	if resp != nil && resp.Body != nil {
		defer resp.Body.Close()
	}
	return nil
}

func (d *Deploy) Execute(ctx context.Context) error {
	err := d.validateAppJSON(ctx)
	if err != nil {
		return err
	}

	err = d.validateGitConfig(ctx)
	if err != nil {
		return err
	}

	err = d.validateSpecVersionDeployment()
	if err != nil {
		return err
	}

	// ⚠️ This is only until we re-deploy applications applying only the changes made
	err = d.tearDownExistingResources(ctx)
	if err != nil {
		return err
	}

	err = d.prepareDeployment(ctx)
	defer d.rmBinary()
	if err != nil {
		return err
	}

	gitSha, err := turbineCLI.GetGitSha(d.path)
	if err != nil {
		return err
	}

	return d.deployApp(ctx, d.fnName, gitSha, d.specVersion)
}<|MERGE_RESOLUTION|>--- conflicted
+++ resolved
@@ -364,11 +364,7 @@
 	case GoLang:
 		err = turbineGo.RunDeployApp(ctx, d.logger, d.path, imageName, d.appName, gitSha, specVersion)
 	case JavaScript:
-<<<<<<< HEAD
 		err = turbineJS.RunDeployApp(ctx, d.logger, d.path, imageName, d.appName, gitSha)
-=======
-		err = turbineJS.RunDeployApp(ctx, d.logger, d.path, imageName, gitSha, specVersion)
->>>>>>> c0d25aa8
 	case Python:
 		err = turbinePY.RunDeployApp(ctx, d.logger, d.path, imageName, gitSha, specVersion)
 	}
