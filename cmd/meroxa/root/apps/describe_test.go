/*
Copyright © 2022 Meroxa Inc

Licensed under the Apache License, Version 2.0 (the "License");
you may not use this file except in compliance with the License.
You may obtain a copy of the License at

    http://www.apache.org/licenses/LICENSE-2.0

Unless required by applicable law or agreed to in writing, software
distributed under the License is distributed on an "AS IS" BASIS,
WITHOUT WARRANTIES OR CONDITIONS OF ANY KIND, either express or implied.
See the License for the specific language governing permissions and
limitations under the License.
*/

package apps

<<<<<<< HEAD
import (
	"context"
	"encoding/json"
	"errors"
	"fmt"
	"io"
	"net/http"
	"net/url"
	"os"
	"path/filepath"
	"strings"
	"testing"

	"github.com/google/uuid"
	basicMock "github.com/meroxa/cli/cmd/meroxa/global/mock"
	"github.com/stretchr/testify/require"

	"github.com/golang/mock/gomock"

	"github.com/meroxa/cli/log"
)

const (
	body = `
	{
		"page": 1,
		"perPage": 30,
		"totalItems": 1,
		"totalPages": 1,
		"items": [
		  {
			"collectionId": "77byam8idl1rv8b",
			"collectionName": "conduitapps",
			"config": null,
			"created": "2024-04-01 20:13:20.111Z",
			"deployment_id": [
			  "tcsmsunmfo5v8kw"
			],
			"id": "lxjcdlsvet3aeoe",
			"name": "test-pipeline-1",
			"pipeline_enriched": "pipeline enriched settings",
			"pipeline_filename": "test-pipeline-1.yaml",
			"pipeline_original": "pipeline original settings",
			"state": "provisioned",
			"stream_tech": "kafka",
			"updated": "2024-04-01 20:13:20.111Z"
		  }
		]
	  }

	`
)

func TestDescribeApplicationArgs(t *testing.T) {
	tests := []struct {
		args []string
		err  error
		name string
	}{
		{args: nil, err: errors.New("requires app name or UUID"), name: ""},
		{args: []string{"ApplicationName"}, err: nil, name: "ApplicationName"},
	}

	for _, tt := range tests {
		ar := &Describe{}
		err := ar.ParseArgs(tt.args)

		if err != nil && tt.err.Error() != err.Error() {
			t.Fatalf("expected \"%s\" got \"%s\"", tt.err, err)
		}

		if tt.name != ar.args.nameOrUUID {
			t.Fatalf("expected \"%s\" got \"%s\"", tt.name, ar.args.nameOrUUID)
		}
	}
}

func TestDescribeApplicationExecution(t *testing.T) {
	ctx := context.Background()
	ctrl := gomock.NewController(t)
	client := basicMock.NewMockBasicClient(ctrl)
	logger := log.NewTestLogger()
	path := filepath.Join(os.TempDir(), uuid.NewString())
	appTime := AppTime{}
	err := appTime.UnmarshalJSON([]byte(`"2024-04-01 20:13:20.111Z"`))
	if err != nil {
		t.Fatalf("not expected error, got \"%s\"", err.Error())
	}

	i := &Init{
		logger: logger,
		args:   struct{ appName string }{appName: "test-pipeline-1"},
		flags: struct {
			Path        string "long:\"path\" usage:\"path where application will be initialized (current directory as default)\""
			ModVendor   bool   "long:\"mod-vendor\" usage:\"whether to download modules to vendor or globally while initializing a Go application\""
			SkipModInit bool   "long:\"skip-mod-init\" usage:\"whether to run 'go mod init' while initializing a Go application\""
		}{
			Path:        path,
			ModVendor:   false,
			SkipModInit: true,
		},
	}

	a := &Application{
		Name:              "test-pipeline-1",
		State:             "provisioned",
		Created:           appTime,
		Updated:           appTime,
		PipelineFilenames: "test-pipeline-1.yaml",
		PipelineEnriched:  "pipeline enriched settings",
		PipelineOriginal:  "pipeline original settings",
		DeploymentID:      []string{"tcsmsunmfo5v8kw"},
		ApplicationSpec:   "kafka",
	}

	err = i.Execute(ctx)
	defer func(path string) {
		os.RemoveAll(path)
	}(path)
	require.NoError(t, err)

	filter := &url.Values{}
	filter.Add("filter", fmt.Sprintf("(id='%s' || name='%s')", a.Name, a.Name))

	httpResp := &http.Response{
		Body:       io.NopCloser(strings.NewReader(body)),
		Status:     "200 OK",
		StatusCode: 200,
	}
	client.EXPECT().CollectionRequest(ctx, "GET", applicationCollection, "", nil, *filter).Return(
		httpResp,
		nil,
	)

	dc := &Describe{
		client: client,
		logger: logger,
		args:   struct{ nameOrUUID string }{nameOrUUID: a.Name},
		flags: struct {
			Path string "long:\"path\" usage:\"Path to the app directory (default is local directory)\""
		}{Path: filepath.Join(path, "appName")},
	}

	err = dc.Execute(ctx)
	if err != nil {
		t.Fatalf("not expected error, got %q", err.Error())
	}

	var gotApp Application
	err = json.Unmarshal([]byte(logger.JSONOutput()), &gotApp)
	if err != nil {
		t.Fatalf("not expected error, got %q", err.Error())
	}

	if gotApp.Name != a.Name {
		t.Fatalf("expected \"%s\" got \"%s\"", a.Name, gotApp.Name)
	}
	if gotApp.State != a.State {
		t.Fatalf("expected \"%s\" got \"%s\"", a.State, gotApp.State)
	}
	if gotApp.PipelineEnriched != a.PipelineEnriched {
		t.Fatalf("expected \"%s\" got \"%s\"", a.PipelineEnriched, gotApp.PipelineEnriched)
	}
	if gotApp.PipelineFilenames != a.PipelineFilenames {
		t.Fatalf("expected \"%s\" got \"%s\"", a.PipelineFilenames, gotApp.PipelineFilenames)
	}
	if gotApp.PipelineOriginal != a.PipelineOriginal {
		t.Fatalf("expected \"%s\" got \"%s\"", a.PipelineOriginal, gotApp.PipelineOriginal)
	}
	if gotApp.ApplicationSpec != a.ApplicationSpec {
		t.Fatalf("expected \"%s\" got \"%s\"", a.ApplicationSpec, gotApp.ApplicationSpec)
	}
	if gotApp.Created.String() != a.Created.String() {
		t.Fatalf("expected \"%s\" got \"%s\"", a.Created.String(), gotApp.Created.String())
	}
	if gotApp.Updated.String() != a.Updated.String() {
		t.Fatalf("expected \"%s\" got \"%s\"", a.Updated.String(), gotApp.Updated.String())
	}
}
=======
// import (
// 	"context"
// 	"encoding/json"
// 	"errors"
// 	"fmt"
// 	"io"
// 	"net/http"
// 	"net/url"
// 	"os"
// 	"path/filepath"
// 	"strings"
// 	"testing"

// 	"github.com/google/uuid"
// 	basicMock "github.com/meroxa/cli/cmd/meroxa/global/mock"
// 	turbineMock "github.com/meroxa/cli/cmd/meroxa/turbine/mock"
// 	"github.com/meroxa/turbine-core/pkg/ir"
// 	"github.com/stretchr/testify/require"

// 	"github.com/golang/mock/gomock"

// 	"github.com/meroxa/cli/log"
// )

// const (
// 	body = `{
// 		"page":1,
// 		"perPage":30,
// 		"totalItems":1,
// 		"totalPages":1,
// 		"items":[
// 		   {
// 			  "collectionId":"gnhz55oi6tulkvs",
// 			  "collectionName":"apps",
// 			  "created":"2023-10-25 22:40:21.297Z",
// 			  "id":"b0p2ok0dcjisn4z",
// 			  "name":"my-env",
// 			  "specVersion":"0.2.0",
// 			  "state":"running",
// 			  "updated":"2023-10-25 22:40:21.297Z",
// 			  "spec":{
// 				 "connectors":[
// 					{
// 					   "collection":"collection_name",
// 					   "resource":"source_name",
// 					   "type":"source",
// 					   "uuid":"5ce244be-e404-4fc1-b486-a35ee200fd27"
// 					},
// 					{
// 					   "collection":"collection_archive",
// 					   "resource":"destination_name",
// 					   "type":"destination",
// 					   "uuid":"0362c2df-6e99-445e-b95e-a798e69a651f"
// 					}
// 				 ],
// 				 "definition":{
// 					"git_sha":"f7baf1e05df0becdf946847b8f7411d22988a3d7\n",
// 					"metadata":{
// 					   "spec_version":"0.2.0",
// 					   "turbine":{
// 						  "language":"golang",
// 						  "version":"v2.1.3"
// 					   }
// 					}
// 				 },
// 				 "functions":[
// 					{
// 					   "image":"turbine-newgo.tar.gz",
// 					   "name":"anonymize",
// 					   "uuid":"04b0d690-dd44-4df3-8636-6f0c4dfb5c93"
// 					}
// 				 ],
// 				 "streams":[
// 					{
// 					   "from_uuid":"5ce244be-e404-4fc1-b486-a35ee200fd27",
// 					   "name":"5ce244be-e404-4fc1-b486-a35ee200fd27_04b0d690-dd44-4df3-8636-6f0c4dfb5c93",
// 					   "to_uuid":"04b0d690-dd44-4df3-8636-6f0c4dfb5c93",
// 					   "uuid":"ef1e3681-fbaa-4bff-9d21-6e010bcdec3e"
// 					},
// 					{
// 					   "from_uuid":"04b0d690-dd44-4df3-8636-6f0c4dfb5c93",
// 					   "name":"04b0d690-dd44-4df3-8636-6f0c4dfb5c93_0362c2df-6e99-445e-b95e-a798e69a651f",
// 					   "to_uuid":"0362c2df-6e99-445e-b95e-a798e69a651f",
// 					   "uuid":"06c89e49-753d-4a54-81f1-ee1e036003e6"
// 					}
// 				 ]
// 			  }
// 		   }
// 		]
// 	 }`
// )

// func TestDescribeApplicationArgs(t *testing.T) {
// 	tests := []struct {
// 		args []string
// 		err  error
// 		name string
// 	}{
// 		{args: nil, err: errors.New("requires app name or UUID"), name: ""},
// 		{args: []string{"ApplicationName"}, err: nil, name: "ApplicationName"},
// 	}

// 	for _, tt := range tests {
// 		ar := &Describe{}
// 		err := ar.ParseArgs(tt.args)

// 		if err != nil && tt.err.Error() != err.Error() {
// 			t.Fatalf("expected \"%s\" got \"%s\"", tt.err, err)
// 		}

// 		if tt.name != ar.args.nameOrUUID {
// 			t.Fatalf("expected \"%s\" got \"%s\"", tt.name, ar.args.nameOrUUID)
// 		}
// 	}
// }

// func TestDescribeApplicationExecution(t *testing.T) {
// 	ctx := context.Background()
// 	ctrl := gomock.NewController(t)
// 	client := basicMock.NewMockBasicClient(ctrl)
// 	logger := log.NewTestLogger()
// 	mockTurbineCLI := turbineMock.NewMockCLI(ctrl)

// 	path := filepath.Join(os.TempDir(), uuid.NewString())
// 	appName := "my-env"
// 	appTime := AppTime{}
// 	err := appTime.UnmarshalJSON([]byte(`"2023-10-25 22:40:21.297Z"`))
// 	if err != nil {
// 		t.Fatalf("not expected error, got \"%s\"", err.Error())
// 	}

// 	i := &Init{
// 		logger: logger,
// 		args:   struct{ appName string }{appName: appName},
// 		flags: struct {
// 			Lang        string "long:\"lang\" short:\"l\" usage:\"language to use (js|go|py)\" required:\"true\""
// 			Path        string "long:\"path\" usage:\"path where application will be initialized (current directory as default)\""
// 			SkipModInit bool   "long:\"skip-mod-init\" usage:\"whether to run 'go mod init' while initializing a Go application\""
// 		}{
// 			Lang:        string(ir.GoLang),
// 			Path:        path,
// 			ModVendor:   false,
// 			SkipModInit: true,
// 		},
// 	}

// 	a := &Application{
// 		Name:        appName,
// 		State:       "running",
// 		SpecVersion: "0.2.0",
// 		Created:     appTime,
// 		Updated:     appTime,
// 	}

// 	err = i.Execute(ctx)
// 	defer func(path string) {
// 		os.RemoveAll(path)
// 	}(path)
// 	require.NoError(t, err)

// 	filter := &url.Values{}
// 	filter.Add("filter", fmt.Sprintf("(id='%s' || name='%s')", a.Name, a.Name))

// 	httpResp := &http.Response{
// 		Body:       io.NopCloser(strings.NewReader(body)),
// 		Status:     "200 OK",
// 		StatusCode: 200,
// 	}
// 	client.EXPECT().CollectionRequest(ctx, "GET", collectionName, "", nil, *filter).Return(
// 		httpResp,
// 		nil,
// 	)

// 	mockTurbineCLI.EXPECT().GetVersion(ctx).Return("1.0", nil)
// 	client.EXPECT().AddHeader("Meroxa-CLI-App-Lang", string(ir.GoLang)).Times(1)
// 	client.EXPECT().AddHeader("Meroxa-CLI-App-Version", gomock.Any()).Times(1)

// 	dc := &Describe{
// 		client:     client,
// 		logger:     logger,
// 		turbineCLI: mockTurbineCLI,
// 		args:       struct{ nameOrUUID string }{nameOrUUID: a.Name},
// 		flags: struct {
// 			Path string "long:\"path\" usage:\"Path to the app directory (default is local directory)\""
// 		}{Path: filepath.Join(path, appName)},
// 	}

// 	err = dc.Execute(ctx)
// 	if err != nil {
// 		t.Fatalf("not expected error, got %q", err.Error())
// 	}

// 	gotJSONOutput := logger.JSONOutput()

// 	var gotApp Application
// 	err = json.Unmarshal([]byte(gotJSONOutput), &gotApp)
// 	if err != nil {
// 		t.Fatalf("not expected error, got %q", err.Error())
// 	}

// 	if gotApp.Name != a.Name {
// 		t.Fatalf("expected \"%s\" got \"%s\"", a.Name, gotApp.Name)
// 	}
// 	if gotApp.SpecVersion != a.SpecVersion {
// 		t.Fatalf("expected \"%s\" got \"%s\"", a.SpecVersion, gotApp.SpecVersion)
// 	}
// 	if gotApp.State != a.State {
// 		t.Fatalf("expected \"%s\" got \"%s\"", a.State, gotApp.State)
// 	}
// 	if gotApp.Created.String() != a.Created.String() {
// 		t.Fatalf("expected \"%s\" got \"%s\"", a.Created.String(), gotApp.Created.String())
// 	}
// 	if gotApp.Updated.String() != a.Updated.String() {
// 		t.Fatalf("expected \"%s\" got \"%s\"", a.Updated.String(), gotApp.Updated.String())
// 	}
// }
>>>>>>> 9c01ad6a
<|MERGE_RESOLUTION|>--- conflicted
+++ resolved
@@ -16,28 +16,27 @@
 
 package apps
 
-<<<<<<< HEAD
-import (
-	"context"
-	"encoding/json"
-	"errors"
-	"fmt"
-	"io"
-	"net/http"
-	"net/url"
-	"os"
-	"path/filepath"
-	"strings"
-	"testing"
+// import (
+// 	"context"
+// 	"encoding/json"
+// 	"errors"
+// 	"fmt"
+// 	"io"
+// 	"net/http"
+// 	"net/url"
+// 	"os"
+// 	"path/filepath"
+// 	"strings"
+// 	"testing"
 
 	"github.com/google/uuid"
 	basicMock "github.com/meroxa/cli/cmd/meroxa/global/mock"
 	"github.com/stretchr/testify/require"
 
-	"github.com/golang/mock/gomock"
+// 	"github.com/golang/mock/gomock"
 
-	"github.com/meroxa/cli/log"
-)
+// 	"github.com/meroxa/cli/log"
+// )
 
 const (
 	body = `
@@ -70,29 +69,29 @@
 	`
 )
 
-func TestDescribeApplicationArgs(t *testing.T) {
-	tests := []struct {
-		args []string
-		err  error
-		name string
-	}{
-		{args: nil, err: errors.New("requires app name or UUID"), name: ""},
-		{args: []string{"ApplicationName"}, err: nil, name: "ApplicationName"},
-	}
+// func TestDescribeApplicationArgs(t *testing.T) {
+// 	tests := []struct {
+// 		args []string
+// 		err  error
+// 		name string
+// 	}{
+// 		{args: nil, err: errors.New("requires app name or UUID"), name: ""},
+// 		{args: []string{"ApplicationName"}, err: nil, name: "ApplicationName"},
+// 	}
 
-	for _, tt := range tests {
-		ar := &Describe{}
-		err := ar.ParseArgs(tt.args)
+// 	for _, tt := range tests {
+// 		ar := &Describe{}
+// 		err := ar.ParseArgs(tt.args)
 
-		if err != nil && tt.err.Error() != err.Error() {
-			t.Fatalf("expected \"%s\" got \"%s\"", tt.err, err)
-		}
+// 		if err != nil && tt.err.Error() != err.Error() {
+// 			t.Fatalf("expected \"%s\" got \"%s\"", tt.err, err)
+// 		}
 
-		if tt.name != ar.args.nameOrUUID {
-			t.Fatalf("expected \"%s\" got \"%s\"", tt.name, ar.args.nameOrUUID)
-		}
-	}
-}
+// 		if tt.name != ar.args.nameOrUUID {
+// 			t.Fatalf("expected \"%s\" got \"%s\"", tt.name, ar.args.nameOrUUID)
+// 		}
+// 	}
+// }
 
 func TestDescribeApplicationExecution(t *testing.T) {
 	ctx := context.Background()
@@ -132,14 +131,14 @@
 		ApplicationSpec:   "kafka",
 	}
 
-	err = i.Execute(ctx)
-	defer func(path string) {
-		os.RemoveAll(path)
-	}(path)
-	require.NoError(t, err)
+// 	err = i.Execute(ctx)
+// 	defer func(path string) {
+// 		os.RemoveAll(path)
+// 	}(path)
+// 	require.NoError(t, err)
 
-	filter := &url.Values{}
-	filter.Add("filter", fmt.Sprintf("(id='%s' || name='%s')", a.Name, a.Name))
+// 	filter := &url.Values{}
+// 	filter.Add("filter", fmt.Sprintf("(id='%s' || name='%s')", a.Name, a.Name))
 
 	httpResp := &http.Response{
 		Body:       io.NopCloser(strings.NewReader(body)),
@@ -160,10 +159,10 @@
 		}{Path: filepath.Join(path, "appName")},
 	}
 
-	err = dc.Execute(ctx)
-	if err != nil {
-		t.Fatalf("not expected error, got %q", err.Error())
-	}
+// 	err = dc.Execute(ctx)
+// 	if err != nil {
+// 		t.Fatalf("not expected error, got %q", err.Error())
+// 	}
 
 	var gotApp Application
 	err = json.Unmarshal([]byte(logger.JSONOutput()), &gotApp)
@@ -195,222 +194,4 @@
 	if gotApp.Updated.String() != a.Updated.String() {
 		t.Fatalf("expected \"%s\" got \"%s\"", a.Updated.String(), gotApp.Updated.String())
 	}
-}
-=======
-// import (
-// 	"context"
-// 	"encoding/json"
-// 	"errors"
-// 	"fmt"
-// 	"io"
-// 	"net/http"
-// 	"net/url"
-// 	"os"
-// 	"path/filepath"
-// 	"strings"
-// 	"testing"
-
-// 	"github.com/google/uuid"
-// 	basicMock "github.com/meroxa/cli/cmd/meroxa/global/mock"
-// 	turbineMock "github.com/meroxa/cli/cmd/meroxa/turbine/mock"
-// 	"github.com/meroxa/turbine-core/pkg/ir"
-// 	"github.com/stretchr/testify/require"
-
-// 	"github.com/golang/mock/gomock"
-
-// 	"github.com/meroxa/cli/log"
-// )
-
-// const (
-// 	body = `{
-// 		"page":1,
-// 		"perPage":30,
-// 		"totalItems":1,
-// 		"totalPages":1,
-// 		"items":[
-// 		   {
-// 			  "collectionId":"gnhz55oi6tulkvs",
-// 			  "collectionName":"apps",
-// 			  "created":"2023-10-25 22:40:21.297Z",
-// 			  "id":"b0p2ok0dcjisn4z",
-// 			  "name":"my-env",
-// 			  "specVersion":"0.2.0",
-// 			  "state":"running",
-// 			  "updated":"2023-10-25 22:40:21.297Z",
-// 			  "spec":{
-// 				 "connectors":[
-// 					{
-// 					   "collection":"collection_name",
-// 					   "resource":"source_name",
-// 					   "type":"source",
-// 					   "uuid":"5ce244be-e404-4fc1-b486-a35ee200fd27"
-// 					},
-// 					{
-// 					   "collection":"collection_archive",
-// 					   "resource":"destination_name",
-// 					   "type":"destination",
-// 					   "uuid":"0362c2df-6e99-445e-b95e-a798e69a651f"
-// 					}
-// 				 ],
-// 				 "definition":{
-// 					"git_sha":"f7baf1e05df0becdf946847b8f7411d22988a3d7\n",
-// 					"metadata":{
-// 					   "spec_version":"0.2.0",
-// 					   "turbine":{
-// 						  "language":"golang",
-// 						  "version":"v2.1.3"
-// 					   }
-// 					}
-// 				 },
-// 				 "functions":[
-// 					{
-// 					   "image":"turbine-newgo.tar.gz",
-// 					   "name":"anonymize",
-// 					   "uuid":"04b0d690-dd44-4df3-8636-6f0c4dfb5c93"
-// 					}
-// 				 ],
-// 				 "streams":[
-// 					{
-// 					   "from_uuid":"5ce244be-e404-4fc1-b486-a35ee200fd27",
-// 					   "name":"5ce244be-e404-4fc1-b486-a35ee200fd27_04b0d690-dd44-4df3-8636-6f0c4dfb5c93",
-// 					   "to_uuid":"04b0d690-dd44-4df3-8636-6f0c4dfb5c93",
-// 					   "uuid":"ef1e3681-fbaa-4bff-9d21-6e010bcdec3e"
-// 					},
-// 					{
-// 					   "from_uuid":"04b0d690-dd44-4df3-8636-6f0c4dfb5c93",
-// 					   "name":"04b0d690-dd44-4df3-8636-6f0c4dfb5c93_0362c2df-6e99-445e-b95e-a798e69a651f",
-// 					   "to_uuid":"0362c2df-6e99-445e-b95e-a798e69a651f",
-// 					   "uuid":"06c89e49-753d-4a54-81f1-ee1e036003e6"
-// 					}
-// 				 ]
-// 			  }
-// 		   }
-// 		]
-// 	 }`
-// )
-
-// func TestDescribeApplicationArgs(t *testing.T) {
-// 	tests := []struct {
-// 		args []string
-// 		err  error
-// 		name string
-// 	}{
-// 		{args: nil, err: errors.New("requires app name or UUID"), name: ""},
-// 		{args: []string{"ApplicationName"}, err: nil, name: "ApplicationName"},
-// 	}
-
-// 	for _, tt := range tests {
-// 		ar := &Describe{}
-// 		err := ar.ParseArgs(tt.args)
-
-// 		if err != nil && tt.err.Error() != err.Error() {
-// 			t.Fatalf("expected \"%s\" got \"%s\"", tt.err, err)
-// 		}
-
-// 		if tt.name != ar.args.nameOrUUID {
-// 			t.Fatalf("expected \"%s\" got \"%s\"", tt.name, ar.args.nameOrUUID)
-// 		}
-// 	}
-// }
-
-// func TestDescribeApplicationExecution(t *testing.T) {
-// 	ctx := context.Background()
-// 	ctrl := gomock.NewController(t)
-// 	client := basicMock.NewMockBasicClient(ctrl)
-// 	logger := log.NewTestLogger()
-// 	mockTurbineCLI := turbineMock.NewMockCLI(ctrl)
-
-// 	path := filepath.Join(os.TempDir(), uuid.NewString())
-// 	appName := "my-env"
-// 	appTime := AppTime{}
-// 	err := appTime.UnmarshalJSON([]byte(`"2023-10-25 22:40:21.297Z"`))
-// 	if err != nil {
-// 		t.Fatalf("not expected error, got \"%s\"", err.Error())
-// 	}
-
-// 	i := &Init{
-// 		logger: logger,
-// 		args:   struct{ appName string }{appName: appName},
-// 		flags: struct {
-// 			Lang        string "long:\"lang\" short:\"l\" usage:\"language to use (js|go|py)\" required:\"true\""
-// 			Path        string "long:\"path\" usage:\"path where application will be initialized (current directory as default)\""
-// 			SkipModInit bool   "long:\"skip-mod-init\" usage:\"whether to run 'go mod init' while initializing a Go application\""
-// 		}{
-// 			Lang:        string(ir.GoLang),
-// 			Path:        path,
-// 			ModVendor:   false,
-// 			SkipModInit: true,
-// 		},
-// 	}
-
-// 	a := &Application{
-// 		Name:        appName,
-// 		State:       "running",
-// 		SpecVersion: "0.2.0",
-// 		Created:     appTime,
-// 		Updated:     appTime,
-// 	}
-
-// 	err = i.Execute(ctx)
-// 	defer func(path string) {
-// 		os.RemoveAll(path)
-// 	}(path)
-// 	require.NoError(t, err)
-
-// 	filter := &url.Values{}
-// 	filter.Add("filter", fmt.Sprintf("(id='%s' || name='%s')", a.Name, a.Name))
-
-// 	httpResp := &http.Response{
-// 		Body:       io.NopCloser(strings.NewReader(body)),
-// 		Status:     "200 OK",
-// 		StatusCode: 200,
-// 	}
-// 	client.EXPECT().CollectionRequest(ctx, "GET", collectionName, "", nil, *filter).Return(
-// 		httpResp,
-// 		nil,
-// 	)
-
-// 	mockTurbineCLI.EXPECT().GetVersion(ctx).Return("1.0", nil)
-// 	client.EXPECT().AddHeader("Meroxa-CLI-App-Lang", string(ir.GoLang)).Times(1)
-// 	client.EXPECT().AddHeader("Meroxa-CLI-App-Version", gomock.Any()).Times(1)
-
-// 	dc := &Describe{
-// 		client:     client,
-// 		logger:     logger,
-// 		turbineCLI: mockTurbineCLI,
-// 		args:       struct{ nameOrUUID string }{nameOrUUID: a.Name},
-// 		flags: struct {
-// 			Path string "long:\"path\" usage:\"Path to the app directory (default is local directory)\""
-// 		}{Path: filepath.Join(path, appName)},
-// 	}
-
-// 	err = dc.Execute(ctx)
-// 	if err != nil {
-// 		t.Fatalf("not expected error, got %q", err.Error())
-// 	}
-
-// 	gotJSONOutput := logger.JSONOutput()
-
-// 	var gotApp Application
-// 	err = json.Unmarshal([]byte(gotJSONOutput), &gotApp)
-// 	if err != nil {
-// 		t.Fatalf("not expected error, got %q", err.Error())
-// 	}
-
-// 	if gotApp.Name != a.Name {
-// 		t.Fatalf("expected \"%s\" got \"%s\"", a.Name, gotApp.Name)
-// 	}
-// 	if gotApp.SpecVersion != a.SpecVersion {
-// 		t.Fatalf("expected \"%s\" got \"%s\"", a.SpecVersion, gotApp.SpecVersion)
-// 	}
-// 	if gotApp.State != a.State {
-// 		t.Fatalf("expected \"%s\" got \"%s\"", a.State, gotApp.State)
-// 	}
-// 	if gotApp.Created.String() != a.Created.String() {
-// 		t.Fatalf("expected \"%s\" got \"%s\"", a.Created.String(), gotApp.Created.String())
-// 	}
-// 	if gotApp.Updated.String() != a.Updated.String() {
-// 		t.Fatalf("expected \"%s\" got \"%s\"", a.Updated.String(), gotApp.Updated.String())
-// 	}
-// }
->>>>>>> 9c01ad6a
+}