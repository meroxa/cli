/*
Copyright © 2022 Meroxa Inc

Licensed under the Apache License, Version 2.0 (the "License");
you may not use this file except in compliance with the License.
You may obtain a copy of the License at

    http://www.apache.org/licenses/LICENSE-2.0

Unless required by applicable law or agreed to in writing, software
distributed under the License is distributed on an "AS IS" BASIS,
WITHOUT WARRANTIES OR CONDITIONS OF ANY KIND, either express or implied.
See the License for the specific language governing permissions and
limitations under the License.
*/

package apps

import (
	"context"
	"fmt"

	"github.com/meroxa/cli/cmd/meroxa/builder"
	"github.com/meroxa/cli/cmd/meroxa/turbine"
	turbineGo "github.com/meroxa/cli/cmd/meroxa/turbine/golang"
	turbineJS "github.com/meroxa/cli/cmd/meroxa/turbine/javascript"
	turbinePy "github.com/meroxa/cli/cmd/meroxa/turbine/python"
	turbineRB "github.com/meroxa/cli/cmd/meroxa/turbine/ruby"
	"github.com/meroxa/cli/log"
)

type Run struct {
	path   string
	config *turbine.AppConfig

	logger     log.Logger
	turbineCLI turbine.CLI

	flags struct {
		Path string `long:"path" usage:"path of application to run"`
	}
}

var (
	_ builder.CommandWithDocs        = (*Run)(nil)
	_ builder.CommandWithFlags       = (*Run)(nil)
	_ builder.CommandWithExecute     = (*Run)(nil)
	_ builder.CommandWithLogger      = (*Run)(nil)
	_ builder.CommandWithFeatureFlag = (*Run)(nil)
)

func (*Run) Usage() string {
	return "run [--path pwd]"
}

func (*Run) Docs() builder.Docs {
	return builder.Docs{
		Short: "Execute a Turbine Data Application locally",
		Long:  "meroxa apps run will build your app locally to then run it locally in --path.",
		Example: `meroxa apps run 			# assumes you run it from the app directory
meroxa apps run --path ../go-demo 	# it'll use lang defined in your app.json
`,
		Beta: true,
	}
}

func (r *Run) Logger(logger log.Logger) {
	r.logger = logger
}

func (r *Run) Flags() []builder.Flag {
	return builder.BuildFlags(&r.flags)
}

func (r *Run) FeatureFlag() (string, error) {
<<<<<<< HEAD
	return "ruby_implementation", fmt.Errorf(`no access to the Meroxa Turbine Ruby feature.
Sign up for the Beta here: https://share.hsforms.com/1Uq6UYoL8Q6eV5QzSiyIQkAc2sme`)
=======
	return turbineRB.TurbineRubyFeatureFlag, turbineRB.ErrTurbineRubyFeatureFlag
>>>>>>> 3d2ec0f9
}

func (r *Run) Execute(ctx context.Context) error {
	var err error
	if r.config == nil {
		r.path, err = turbine.GetPath(r.flags.Path)
		if err != nil {
			return err
		}
		var config turbine.AppConfig
		config, err = turbine.ReadConfigFile(r.path)
		r.config = &config
		if err != nil {
			return err
		}
	}

	switch lang := r.config.Language; lang {
	case "go", turbine.GoLang:
		if r.turbineCLI == nil {
			r.turbineCLI = turbineGo.New(r.logger, r.path)
		}
		err = r.turbineCLI.Run(ctx)
		turbineGo.RunCleanup(ctx, r.logger, r.path, r.config.Name)
		return err
	case "js", turbine.JavaScript, turbine.NodeJs:
		if r.turbineCLI == nil {
			r.turbineCLI = turbineJS.New(r.logger, r.path)
		}
		return r.turbineCLI.Run(ctx)
	case "py", turbine.Python3, turbine.Python:
		if r.turbineCLI == nil {
			r.turbineCLI = turbinePy.New(r.logger, r.path)
		}
		return r.turbineCLI.Run(ctx)
	case "rb", turbine.Ruby:
<<<<<<< HEAD
		if err = builder.CheckFeatureFlag(r, r); err != nil {
=======
		if err = builder.CheckCMDFeatureFlag(r, r); err != nil {
>>>>>>> 3d2ec0f9
			return err
		}
		if r.turbineCLI == nil {
			r.turbineCLI = turbineRB.New(r.logger, r.path)
		}
		return r.turbineCLI.Run(ctx)
	default:
		return fmt.Errorf("language %q not supported. %s", lang, LanguageNotSupportedError)
	}
}<|MERGE_RESOLUTION|>--- conflicted
+++ resolved
@@ -73,12 +73,7 @@
 }
 
 func (r *Run) FeatureFlag() (string, error) {
-<<<<<<< HEAD
-	return "ruby_implementation", fmt.Errorf(`no access to the Meroxa Turbine Ruby feature.
-Sign up for the Beta here: https://share.hsforms.com/1Uq6UYoL8Q6eV5QzSiyIQkAc2sme`)
-=======
 	return turbineRB.TurbineRubyFeatureFlag, turbineRB.ErrTurbineRubyFeatureFlag
->>>>>>> 3d2ec0f9
 }
 
 func (r *Run) Execute(ctx context.Context) error {
@@ -115,11 +110,7 @@
 		}
 		return r.turbineCLI.Run(ctx)
 	case "rb", turbine.Ruby:
-<<<<<<< HEAD
-		if err = builder.CheckFeatureFlag(r, r); err != nil {
-=======
 		if err = builder.CheckCMDFeatureFlag(r, r); err != nil {
->>>>>>> 3d2ec0f9
 			return err
 		}
 		if r.turbineCLI == nil {
