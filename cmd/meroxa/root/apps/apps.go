--- conflicted
+++ resolved
@@ -158,17 +158,9 @@
 		// TODO - commenting out run and init until implemented
 		builder.BuildCobraCommand(&Deploy{}),
 		builder.BuildCobraCommand(&Describe{}),
-<<<<<<< HEAD
-		// builder.BuildCobraCommand(&Init{}),
 		builder.BuildCobraCommand(&List{}),
 		builder.BuildCobraCommand(&Open{}),
 		builder.BuildCobraCommand(&Remove{}),
-		// builder.BuildCobraCommand(&Run{}),
-=======
-		builder.BuildCobraCommand(&List{}),
-		builder.BuildCobraCommand(&Open{}),
-		builder.BuildCobraCommand(&Remove{}),
->>>>>>> d10cbd32
 	}
 }
 
