/*
Copyright © 2023 Meroxa Inc

Licensed under the Apache License, Version 2.0 (the "License");
you may not use this file except in compliance with the License.
You may obtain a copy of the License at

    http://www.apache.org/licenses/LICENSE-2.0

Unless required by applicable law or agreed to in writing, software
distributed under the License is distributed on an "AS IS" BASIS,
WITHOUT WARRANTIES OR CONDITIONS OF ANY KIND, either express or implied.
See the License for the specific language governing permissions and
limitations under the License.
*/

package flink

import (
	"context"
	"errors"

	"github.com/meroxa/cli/cmd/meroxa/builder"
	"github.com/meroxa/cli/cmd/meroxa/global"
	"github.com/meroxa/cli/log"
)

var (
	_ builder.CommandWithDocs        = (*Describe)(nil)
	_ builder.CommandWithArgs        = (*Describe)(nil)
	_ builder.CommandWithBasicClient = (*Describe)(nil)
	_ builder.CommandWithLogger      = (*Describe)(nil)
	_ builder.CommandWithExecute     = (*Describe)(nil)
)

type Describe struct {
	client global.BasicClient
	logger log.Logger

	args struct {
		NameOrUUID string
	}
}

func (d *Describe) Usage() string {
	return "describe"
}

func (d *Describe) Docs() builder.Docs {
	return builder.Docs{
		Short: "Describe the details of a Flink Job",
	}
}

func (d *Describe) Execute(ctx context.Context) error {
	// Get flink joob.
<<<<<<< HEAD

=======
	output := "\n ✨ To view your Flink Jobs, visit https://dashboard.meroxa.io/apps"
	d.logger.Info(ctx, output)
>>>>>>> e99df364
	return nil
}

func (d *Describe) Logger(logger log.Logger) {
	d.logger = logger
}

func (d *Describe) BasicClient(client global.BasicClient) {
	d.client = client
}

func (d *Describe) ParseArgs(args []string) error {
	if len(args) < 1 {
		return errors.New("requires Flink Job name or UUID")
	}

	d.args.NameOrUUID = args[0]
	return nil
}<|MERGE_RESOLUTION|>--- conflicted
+++ resolved
@@ -54,12 +54,8 @@
 
 func (d *Describe) Execute(ctx context.Context) error {
 	// Get flink joob.
-<<<<<<< HEAD
-
-=======
 	output := "\n ✨ To view your Flink Jobs, visit https://dashboard.meroxa.io/apps"
 	d.logger.Info(ctx, output)
->>>>>>> e99df364
 	return nil
 }
 
