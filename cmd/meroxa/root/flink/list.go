/*
Copyright © 2023 Meroxa Inc

Licensed under the Apache License, Version 2.0 (the "License");
you may not use this file except in compliance with the License.
You may obtain a copy of the License at

    http://www.apache.org/licenses/LICENSE-2.0

Unless required by applicable law or agreed to in writing, software
distributed under the License is distributed on an "AS IS" BASIS,
WITHOUT WARRANTIES OR CONDITIONS OF ANY KIND, either express or implied.
See the License for the specific language governing permissions and
limitations under the License.
*/

package flink

import (
	"context"
	"fmt"

	"github.com/meroxa/cli/cmd/meroxa/builder"
	"github.com/meroxa/cli/cmd/meroxa/global"
	"github.com/meroxa/cli/log"
)

var (
	_ builder.CommandWithDocs        = (*List)(nil)
	_ builder.CommandWithBasicClient = (*List)(nil)
	_ builder.CommandWithLogger      = (*List)(nil)
	_ builder.CommandWithExecute     = (*List)(nil)
	_ builder.CommandWithAliases     = (*List)(nil)
)

type List struct {
	client global.BasicClient
	logger log.Logger
}

func (l *List) Usage() string {
	return "list"
}

func (l *List) Docs() builder.Docs {
	return builder.Docs{
		Short: "List Flink jobs",
	}
}

func (l *List) Aliases() []string {
	return []string{"ls"}
}

func (l *List) Execute(ctx context.Context) error {
<<<<<<< HEAD
	output := fmt.Sprintf("\n ✨ To view your Flink Jobs, visit %s/flink", global.GetMeroxaAPIURL())
=======
	// List flink jobs.
	output := "\n ✨ To view your Flink Jobs, visit https://dashboard.meroxa.io/apps"
>>>>>>> e99df364
	l.logger.Info(ctx, output)

	return nil
}

func (l *List) Logger(logger log.Logger) {
	l.logger = logger
}

func (l *List) BasicClient(client global.BasicClient) {
	l.client = client
}<|MERGE_RESOLUTION|>--- conflicted
+++ resolved
@@ -18,7 +18,6 @@
 
 import (
 	"context"
-	"fmt"
 
 	"github.com/meroxa/cli/cmd/meroxa/builder"
 	"github.com/meroxa/cli/cmd/meroxa/global"
@@ -53,12 +52,8 @@
 }
 
 func (l *List) Execute(ctx context.Context) error {
-<<<<<<< HEAD
-	output := fmt.Sprintf("\n ✨ To view your Flink Jobs, visit %s/flink", global.GetMeroxaAPIURL())
-=======
 	// List flink jobs.
 	output := "\n ✨ To view your Flink Jobs, visit https://dashboard.meroxa.io/apps"
->>>>>>> e99df364
 	l.logger.Info(ctx, output)
 
 	return nil
