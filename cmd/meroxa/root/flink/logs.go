--- conflicted
+++ resolved
@@ -61,12 +61,8 @@
 
 func (l *Logs) Execute(ctx context.Context) error {
 	// Get flink job logs.
-<<<<<<< HEAD
-
-=======
 	output := "\n ✨ To view your Flink Logs, visit https://dashboard.meroxa.io/apps"
 	l.logger.Info(ctx, output)
->>>>>>> e99df364
 	return nil
 }
 
