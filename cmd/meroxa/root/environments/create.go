/*
Copyright © 2021 Meroxa Inc
Licensed under the Apache License, Version 2.0 (the "License");
you may not use this file except in compliance with the License.
You may obtain a copy of the License at
    http://www.apache.org/licenses/LICENSE-2.0
Unless required by applicable law or agreed to in writing, software
distributed under the License is distributed on an "AS IS" BASIS,
WITHOUT WARRANTIES OR CONDITIONS OF ANY KIND, either express or implied.
See the License for the specific language governing permissions and
limitations under the License.
*/

package environments

import (
	"context"
	"encoding/json"
	"errors"
	"fmt"
	"strings"

	"github.com/manifoldco/promptui"
	"github.com/meroxa/cli/cmd/meroxa/builder"
	"github.com/meroxa/cli/log"
	"github.com/meroxa/meroxa-go/pkg/meroxa"
)

var (
	_ builder.CommandWithDocs    = (*Create)(nil)
	_ builder.CommandWithArgs    = (*Create)(nil)
	_ builder.CommandWithFlags   = (*Create)(nil)
	_ builder.CommandWithClient  = (*Create)(nil)
	_ builder.CommandWithLogger  = (*Create)(nil)
	_ builder.CommandWithExecute = (*Create)(nil)
	_ builder.CommandWithPrompt  = (*Create)(nil)
)

type createEnvironmentClient interface {
	CreateEnvironment(ctx context.Context, body *meroxa.CreateEnvironmentInput) (*meroxa.Environment, error)
}

type Create struct {
	client createEnvironmentClient
	logger log.Logger

	args struct {
		Name string
	}

	flags struct {
		Type     string   `long:"type" usage:"environment type, when not specified"`
		Provider string   `long:"provider" usage:"environment cloud provider to use"`
		Region   string   `long:"region" usage:"environment region"`
		Config   []string `short:"c" long:"config" usage:"environment configuration based on type and provider (e.g.: --config aws_access_key_id=my_access_key --config aws_secret_access_key=my_access_secret)"` // nolint:lll
	}

	envCfg map[string]interface{}
}

func (c *Create) Logger(logger log.Logger) {
	c.logger = logger
}

func (c *Create) Client(client meroxa.Client) {
	c.client = client
}

func (c *Create) Flags() []builder.Flag {
	return builder.BuildFlags(&c.flags)
}

func (c *Create) ParseArgs(args []string) error {
	if len(args) > 0 {
		c.args.Name = args[0]
	}
	return nil
}

func (c *Create) SkipPrompt() bool {
	return c.args.Name != "" && c.flags.Type != "" && c.flags.Provider != "" && c.flags.Region != "" && len(c.flags.Config) != 0
}

func (c *Create) setUserValues(e *meroxa.CreateEnvironmentInput) {
	if c.args.Name != "" {
		e.Name = c.args.Name
	}

	if c.flags.Type != "" {
		e.Type = meroxa.EnvironmentType(c.flags.Type)
	}

	if c.flags.Provider != "" {
		e.Provider = meroxa.EnvironmentProvider(c.flags.Provider)
	}

	if c.flags.Region != "" {
		e.Region = meroxa.EnvironmentRegion(c.flags.Region)
	}

	if c.envCfg != nil {
		e.Configuration = c.envCfg
	}
}

func stringSliceToMap(input []string) map[string]interface{} {
	const pair = 2
	m := make(map[string]interface{})
	for _, config := range input {
		parts := strings.Split(config, "=")
		if len(parts) >= pair {
			m[parts[0]] = parts[1]
		}
	}
	return m
}

func (c *Create) Execute(ctx context.Context) error {
	e := &meroxa.CreateEnvironmentInput{}
	c.setUserValues(e)

	// In case user skipped prompt and configuration was specified via flags
	if len(c.flags.Config) != 0 {
		e.Configuration = stringSliceToMap(c.flags.Config)
	}

	c.logger.Infof(ctx, "Provisioning environment...")

	environment, err := c.client.CreateEnvironment(ctx, e)
	fmt.Printf("err: %+v\n", err)
	fmt.Printf("env: %+v\n", environment)

	if err != nil {
		return err
	}

	if environment.Status.State == meroxa.EnvironmentStatePreflightError {
		details, _ := prettyString(environment.Status.PreflightDetails)
		c.logger.Errorf(ctx, "Environment %q could not be provisioned because it failed the preflight checks\n%s\n", environment.Name, details)
	} else if environment.Status.State == meroxa.EnvironmentStatePreflightSuccess {
		environment.Status.PreflightDetails = nil
		c.logger.Infof(ctx, "Preflight checks have passed. Environment %q is being provisioned. Run `meroxa env describe %s` for status", environment.Name, environment.Name)
	}

	c.logger.JSON(ctx, environment)
	return nil
}

func prettyString(a interface{}) (string, error) {
<<<<<<< HEAD
	j, err := json.MarshalIndent(a, "", "    ")
=======
	j, err := json.MarshalIndent(a, "", "  ")
>>>>>>> 2e0f4196
	if err != nil {
		return "", err
	}
	return string(j), nil
}

func (c *Create) NotConfirmed() string {
	return "\nTo view all options for creating a Meroxa Environment,\n " +
		"please run \"meroxa help env create\". \n"
}

func (c *Create) showEventConfirmation() {
	var eventToConfirm string

	eventToConfirm = "Environment details:\n"

	if c.args.Name != "" {
		eventToConfirm += fmt.Sprintf("\tName: %s\n", c.args.Name)
	}

	eventToConfirm += fmt.Sprintf("\tType: %s\n\tProvider: %s\n\tRegion: %s\n", c.flags.Type, c.flags.Provider, c.flags.Region)

	if len(c.envCfg) > 0 {
		eventToConfirm += "\tConfig:"

		for k, v := range c.envCfg {
			eventToConfirm += fmt.Sprintf("\n\t  %s: %s", k, v)
		}
	}

	fmt.Println(eventToConfirm)
}

func (c *Create) Prompt() error {
	if c.args.Name == "" {
		p := promptui.Prompt{
			Label:   "Environment name (optional)",
			Default: "",
		}

		c.args.Name, _ = p.Run()
	}

	if c.flags.Type == "" {
		vType := func(input string) error {
			switch input {
			case "self_hosted", "private":
				return nil
			default:
				return errors.New("unsupported environment type")
			}
		}

		p := promptui.Prompt{
			Label:    "Type (self_hosted or private)",
			Default:  "self_hosted",
			Validate: vType,
		}

		c.flags.Type, _ = p.Run()
	}

	if c.flags.Provider == "" {
		p := promptui.Prompt{
			Label:   "Cloud provider",
			Default: "aws",
		}

		c.flags.Provider, _ = p.Run()
	}

	if c.flags.Region == "" {
		p := promptui.Prompt{
			Label:   "Region",
			Default: "us-east-1",
		}

		c.flags.Region, _ = p.Run()
	}

	if len(c.flags.Config) != 0 {
		c.envCfg = make(map[string]interface{})

		p := promptui.Prompt{
			Label:     "Does your environment require configuration",
			IsConfirm: true,
		}

		_, err := p.Run()

		// user responded "yes" to confirmation prompt
		if err == nil {
			cfgIsNeeded := true

			for cfgIsNeeded {
				p = promptui.Prompt{
					Label: "\tConfiguration key",
				}

				k, _ := p.Run()

				p = promptui.Prompt{
					Label: k,
				}

				v, _ := p.Run()
				c.envCfg[k] = v

				p := promptui.Prompt{
					Label:     "Add another configuration",
					IsConfirm: true,
				}

				_, err := p.Run()
				if err != nil {
					cfgIsNeeded = false
				}
			}
		}
	}

	c.showEventConfirmation()

	prompt := promptui.Prompt{
		Label:     "Create this environment",
		IsConfirm: true,
	}

	_, err := prompt.Run()
	return err
}

func (c *Create) Usage() string {
	return "create NAME"
}

//nolint:lll
func (c *Create) Docs() builder.Docs {
	return builder.Docs{
		Short: "Create an environment",
		Example: `
meroxa env create my-env --type self_hosted --provider aws --region us-east-1 --config aws_access_key_id=my_access_key --config aws_secret_access_key=my_access_secret
`,
	}
}<|MERGE_RESOLUTION|>--- conflicted
+++ resolved
@@ -147,11 +147,7 @@
 }
 
 func prettyString(a interface{}) (string, error) {
-<<<<<<< HEAD
 	j, err := json.MarshalIndent(a, "", "    ")
-=======
-	j, err := json.MarshalIndent(a, "", "  ")
->>>>>>> 2e0f4196
 	if err != nil {
 		return "", err
 	}
