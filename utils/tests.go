--- conflicted
+++ resolved
@@ -136,24 +136,15 @@
 		Name:     environmentName,
 		Region:   meroxa.EnvironmentRegionUsEast1,
 		Provider: meroxa.EnvironmentProviderAws,
-		Status: *meroxa.EnvironmentViewStatus{
+		Status: &meroxa.EnvironmentViewStatus{
 			State:   meroxa.EnvironmentStatePreflightError,
 			Details: "",
-<<<<<<< HEAD
 			PreflightDetails: &meroxa.PreflightDetails{
 				PreflightPermissions: &meroxa.PreflightPermissions{
 					S3:  []string{"missing read permission for S3", "missing write permissions for S3"},
 					EC2: []string{"missing read permission for S3", "missing write permissions for S3"},
 				},
 				PreflightLimits: &meroxa.PreflightLimits{
-=======
-			PreflightDetails: *meroxa.PreflightDetails{
-				PreflightPermissions: meroxa.PreflightPermissions{
-					S3:  []string{"missing read permission for S3", "missing write permissions for S3"},
-					EC2: []string{"missing read permission for S3", "missing write permissions for S3"},
-				},
-				PreflightLimits: *meroxa.PreflightLimits{
->>>>>>> 2e0f4196
 					EIP: "",
 				},
 			},
